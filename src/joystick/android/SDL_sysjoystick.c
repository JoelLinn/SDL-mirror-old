--- conflicted
+++ resolved
@@ -341,10 +341,7 @@
         return -1;
     }
 
-<<<<<<< HEAD
-=======
     retval = item->device_instance;
->>>>>>> 0e05655f
     if (item->joystick) {
         item->joystick->hwdata = NULL;
     }
