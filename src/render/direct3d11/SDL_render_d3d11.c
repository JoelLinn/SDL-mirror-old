/*
  Simple DirectMedia Layer
  Copyright (C) 1997-2018 Sam Lantinga <slouken@libsdl.org>

  This software is provided 'as-is', without any express or implied
  warranty.  In no event will the authors be held liable for any damages
  arising from the use of this software.

  Permission is granted to anyone to use this software for any purpose,
  including commercial applications, and to alter it and redistribute it
  freely, subject to the following restrictions:

  1. The origin of this software must not be misrepresented; you must not
     claim that you wrote the original software. If you use this software
     in a product, an acknowledgment in the product documentation would be
     appreciated but is not required.
  2. Altered source versions must be plainly marked as such, and must not be
     misrepresented as being the original software.
  3. This notice may not be removed or altered from any source distribution.
*/
#include "../../SDL_internal.h"

#if SDL_VIDEO_RENDER_D3D11 && !SDL_RENDER_DISABLED

#define COBJMACROS
#include "../../core/windows/SDL_windows.h"
#include "SDL_hints.h"
#include "SDL_loadso.h"
#include "SDL_syswm.h"
#include "../SDL_sysrender.h"
#include "../SDL_d3dmath.h"

#include <d3d11_1.h>

#include "SDL_shaders_d3d11.h"

#ifdef __WINRT__

#if NTDDI_VERSION > NTDDI_WIN8
#include <DXGI1_3.h>
#endif

#include "SDL_render_winrt.h"

#if WINAPI_FAMILY == WINAPI_FAMILY_APP
#include <windows.ui.xaml.media.dxinterop.h>
/* TODO, WinRT, XAML: get the ISwapChainBackgroundPanelNative from something other than a global var */
extern ISwapChainBackgroundPanelNative * WINRT_GlobalSwapChainBackgroundPanelNative;
#endif  /* WINAPI_FAMILY == WINAPI_FAMILY_APP */

#endif  /* __WINRT__ */


#define SDL_COMPOSE_ERROR(str) SDL_STRINGIFY_ARG(__FUNCTION__) ", " str

#define SAFE_RELEASE(X) if ((X)) { IUnknown_Release(SDL_static_cast(IUnknown*, X)); X = NULL; }


/* !!! FIXME: vertex buffer bandwidth could be significantly lower; move color to a uniform, only use UV coords
   !!! FIXME:  when textures are needed, and don't ever pass Z, since it's always zero. */

/* Vertex shader, common values */
typedef struct
{
    Float4X4 model;
    Float4X4 projectionAndView;
} VertexShaderConstants;

/* Per-vertex data */
typedef struct
{
    Float3 pos;
    Float2 tex;
    Float4 color;
} VertexPositionColor;

/* Per-texture data */
typedef struct
{
    ID3D11Texture2D *mainTexture;
    ID3D11ShaderResourceView *mainTextureResourceView;
    ID3D11RenderTargetView *mainTextureRenderTargetView;
    ID3D11Texture2D *stagingTexture;
    int lockedTexturePositionX;
    int lockedTexturePositionY;
    D3D11_FILTER scaleMode;

    /* YV12 texture support */
    SDL_bool yuv;
    ID3D11Texture2D *mainTextureU;
    ID3D11ShaderResourceView *mainTextureResourceViewU;
    ID3D11Texture2D *mainTextureV;
    ID3D11ShaderResourceView *mainTextureResourceViewV;

    /* NV12 texture support */
    SDL_bool nv12;
    ID3D11Texture2D *mainTextureNV;
    ID3D11ShaderResourceView *mainTextureResourceViewNV;

    Uint8 *pixels;
    int pitch;
    SDL_Rect locked_rect;
} D3D11_TextureData;

/* Blend mode data */
typedef struct
{
    SDL_BlendMode blendMode;
    ID3D11BlendState *blendState;
} D3D11_BlendMode;

/* Private renderer data */
typedef struct
{
    void *hDXGIMod;
    void *hD3D11Mod;
    IDXGIFactory2 *dxgiFactory;
    IDXGIAdapter *dxgiAdapter;
    ID3D11Device1 *d3dDevice;
    ID3D11DeviceContext1 *d3dContext;
    IDXGISwapChain1 *swapChain;
    DXGI_SWAP_EFFECT swapEffect;
    ID3D11RenderTargetView *mainRenderTargetView;
    ID3D11RenderTargetView *currentOffscreenRenderTargetView;
    ID3D11InputLayout *inputLayout;
    ID3D11Buffer *vertexBuffers[8];
    size_t vertexBufferSizes[8];
    ID3D11VertexShader *vertexShader;
    ID3D11PixelShader *pixelShaders[NUM_SHADERS];
    int blendModesCount;
    D3D11_BlendMode *blendModes;
    ID3D11SamplerState *nearestPixelSampler;
    ID3D11SamplerState *linearSampler;
    D3D_FEATURE_LEVEL featureLevel;

    /* Rasterizers */
    ID3D11RasterizerState *mainRasterizer;
    ID3D11RasterizerState *clippedRasterizer;

    /* Vertex buffer constants */
    VertexShaderConstants vertexShaderConstantsData;
    ID3D11Buffer *vertexShaderConstants;

    /* Cached renderer properties */
    DXGI_MODE_ROTATION rotation;
    ID3D11RenderTargetView *currentRenderTargetView;
    ID3D11RasterizerState *currentRasterizerState;
    ID3D11BlendState *currentBlendState;
    ID3D11PixelShader *currentShader;
    ID3D11ShaderResourceView *currentShaderResource;
    ID3D11SamplerState *currentSampler;
    SDL_bool cliprectDirty;
    SDL_bool currentCliprectEnabled;
    SDL_Rect currentCliprect;
    SDL_Rect currentViewport;
    int currentViewportRotation;
    SDL_bool viewportDirty;
    Float4X4 identity;
    int currentVertexBuffer;
} D3D11_RenderData;


/* Define D3D GUIDs here so we don't have to include uuid.lib.
*
* Fix for SDL bug https://bugzilla.libsdl.org/show_bug.cgi?id=3437:
* The extra 'SDL_' was added to the start of each IID's name, in order
* to prevent build errors on both MinGW-w64 and WinRT/UWP.
* (SDL bug https://bugzilla.libsdl.org/show_bug.cgi?id=3336 led to
* linker errors in WinRT/UWP builds.)
*/

#ifdef __GNUC__
#pragma GCC diagnostic push
#pragma GCC diagnostic ignored "-Wunused-const-variable"
#endif

static const GUID SDL_IID_IDXGIFactory2 = { 0x50c83a1c, 0xe072, 0x4c48, { 0x87, 0xb0, 0x36, 0x30, 0xfa, 0x36, 0xa6, 0xd0 } };
static const GUID SDL_IID_IDXGIDevice1 = { 0x77db970f, 0x6276, 0x48ba, { 0xba, 0x28, 0x07, 0x01, 0x43, 0xb4, 0x39, 0x2c } };
static const GUID SDL_IID_IDXGIDevice3 = { 0x6007896c, 0x3244, 0x4afd, { 0xbf, 0x18, 0xa6, 0xd3, 0xbe, 0xda, 0x50, 0x23 } };
static const GUID SDL_IID_ID3D11Texture2D = { 0x6f15aaf2, 0xd208, 0x4e89, { 0x9a, 0xb4, 0x48, 0x95, 0x35, 0xd3, 0x4f, 0x9c } };
static const GUID SDL_IID_ID3D11Device1 = { 0xa04bfb29, 0x08ef, 0x43d6, { 0xa4, 0x9c, 0xa9, 0xbd, 0xbd, 0xcb, 0xe6, 0x86 } };
static const GUID SDL_IID_ID3D11DeviceContext1 = { 0xbb2c6faa, 0xb5fb, 0x4082, { 0x8e, 0x6b, 0x38, 0x8b, 0x8c, 0xfa, 0x90, 0xe1 } };
static const GUID SDL_IID_ID3D11Debug = { 0x79cf2233, 0x7536, 0x4948, { 0x9d, 0x36, 0x1e, 0x46, 0x92, 0xdc, 0x57, 0x60 } };

#ifdef __GNUC__
#pragma GCC diagnostic pop
#endif



Uint32
D3D11_DXGIFormatToSDLPixelFormat(DXGI_FORMAT dxgiFormat)
{
    switch (dxgiFormat) {
        case DXGI_FORMAT_B8G8R8A8_UNORM:
            return SDL_PIXELFORMAT_ARGB8888;
        case DXGI_FORMAT_B8G8R8X8_UNORM:
            return SDL_PIXELFORMAT_RGB888;
        default:
            return SDL_PIXELFORMAT_UNKNOWN;
    }
}

static DXGI_FORMAT
SDLPixelFormatToDXGIFormat(Uint32 sdlFormat)
{
    switch (sdlFormat) {
        case SDL_PIXELFORMAT_ARGB8888:
            return DXGI_FORMAT_B8G8R8A8_UNORM;
        case SDL_PIXELFORMAT_RGB888:
            return DXGI_FORMAT_B8G8R8X8_UNORM;
        case SDL_PIXELFORMAT_YV12:
        case SDL_PIXELFORMAT_IYUV:
        case SDL_PIXELFORMAT_NV12:  /* For the Y texture */
        case SDL_PIXELFORMAT_NV21:  /* For the Y texture */
            return DXGI_FORMAT_R8_UNORM;
        default:
            return DXGI_FORMAT_UNKNOWN;
    }
}

static void D3D11_DestroyTexture(SDL_Renderer * renderer, SDL_Texture * texture);

static void
D3D11_ReleaseAll(SDL_Renderer * renderer)
{
    D3D11_RenderData *data = (D3D11_RenderData *) renderer->driverdata;
    SDL_Texture *texture = NULL;

    /* Release all textures */
    for (texture = renderer->textures; texture; texture = texture->next) {
        D3D11_DestroyTexture(renderer, texture);
    }

    /* Release/reset everything else */
    if (data) {
        int i;

        SAFE_RELEASE(data->dxgiFactory);
        SAFE_RELEASE(data->dxgiAdapter);
        SAFE_RELEASE(data->d3dDevice);
        SAFE_RELEASE(data->d3dContext);
        SAFE_RELEASE(data->swapChain);
        SAFE_RELEASE(data->mainRenderTargetView);
        SAFE_RELEASE(data->currentOffscreenRenderTargetView);
        SAFE_RELEASE(data->inputLayout);
        for (i = 0; i < SDL_arraysize(data->vertexBuffers); ++i) {
            SAFE_RELEASE(data->vertexBuffers[i]);
        }
        SAFE_RELEASE(data->vertexShader);
        for (i = 0; i < SDL_arraysize(data->pixelShaders); ++i) {
            SAFE_RELEASE(data->pixelShaders[i]);
        }
        if (data->blendModesCount > 0) {
            for (i = 0; i < data->blendModesCount; ++i) {
                SAFE_RELEASE(data->blendModes[i].blendState);
            }
            SDL_free(data->blendModes);

            data->blendModesCount = 0;
        }
        SAFE_RELEASE(data->nearestPixelSampler);
        SAFE_RELEASE(data->linearSampler);
        SAFE_RELEASE(data->mainRasterizer);
        SAFE_RELEASE(data->clippedRasterizer);
        SAFE_RELEASE(data->vertexShaderConstants);

        data->swapEffect = (DXGI_SWAP_EFFECT) 0;
        data->rotation = DXGI_MODE_ROTATION_UNSPECIFIED;
        data->currentRenderTargetView = NULL;
        data->currentRasterizerState = NULL;
        data->currentBlendState = NULL;
        data->currentShader = NULL;
        data->currentShaderResource = NULL;
        data->currentSampler = NULL;

        /* Unload the D3D libraries.  This should be done last, in order
         * to prevent IUnknown::Release() calls from crashing.
         */
        if (data->hD3D11Mod) {
            SDL_UnloadObject(data->hD3D11Mod);
            data->hD3D11Mod = NULL;
        }
        if (data->hDXGIMod) {
            SDL_UnloadObject(data->hDXGIMod);
            data->hDXGIMod = NULL;
        }
    }
}

static void
D3D11_DestroyRenderer(SDL_Renderer * renderer)
{
    D3D11_RenderData *data = (D3D11_RenderData *) renderer->driverdata;
    D3D11_ReleaseAll(renderer);
    if (data) {
        SDL_free(data);
    }
    SDL_free(renderer);
}

static D3D11_BLEND GetBlendFunc(SDL_BlendFactor factor)
{
    switch (factor) {
    case SDL_BLENDFACTOR_ZERO:
        return D3D11_BLEND_ZERO;
    case SDL_BLENDFACTOR_ONE:
        return D3D11_BLEND_ONE;
    case SDL_BLENDFACTOR_SRC_COLOR:
        return D3D11_BLEND_SRC_COLOR;
    case SDL_BLENDFACTOR_ONE_MINUS_SRC_COLOR:
        return D3D11_BLEND_INV_SRC_COLOR;
    case SDL_BLENDFACTOR_SRC_ALPHA:
        return D3D11_BLEND_SRC_ALPHA;
    case SDL_BLENDFACTOR_ONE_MINUS_SRC_ALPHA:
        return D3D11_BLEND_INV_SRC_ALPHA;
    case SDL_BLENDFACTOR_DST_COLOR:
        return D3D11_BLEND_DEST_COLOR;
    case SDL_BLENDFACTOR_ONE_MINUS_DST_COLOR:
        return D3D11_BLEND_INV_DEST_COLOR;
    case SDL_BLENDFACTOR_DST_ALPHA:
        return D3D11_BLEND_DEST_ALPHA;
    case SDL_BLENDFACTOR_ONE_MINUS_DST_ALPHA:
        return D3D11_BLEND_INV_DEST_ALPHA;
    default:
        return (D3D11_BLEND)0;
    }
}

static D3D11_BLEND_OP GetBlendEquation(SDL_BlendOperation operation)
{
    switch (operation) {
    case SDL_BLENDOPERATION_ADD:
        return D3D11_BLEND_OP_ADD;
    case SDL_BLENDOPERATION_SUBTRACT:
        return D3D11_BLEND_OP_SUBTRACT;
    case SDL_BLENDOPERATION_REV_SUBTRACT:
        return D3D11_BLEND_OP_REV_SUBTRACT;
    case SDL_BLENDOPERATION_MINIMUM:
        return D3D11_BLEND_OP_MIN;
    case SDL_BLENDOPERATION_MAXIMUM:
        return D3D11_BLEND_OP_MAX;
    default:
        return (D3D11_BLEND_OP)0;
    }
}

static ID3D11BlendState *
D3D11_CreateBlendState(SDL_Renderer * renderer, SDL_BlendMode blendMode)
{
    D3D11_RenderData *data = (D3D11_RenderData *) renderer->driverdata;
    SDL_BlendFactor srcColorFactor = SDL_GetBlendModeSrcColorFactor(blendMode);
    SDL_BlendFactor srcAlphaFactor = SDL_GetBlendModeSrcAlphaFactor(blendMode);
    SDL_BlendOperation colorOperation = SDL_GetBlendModeColorOperation(blendMode);
    SDL_BlendFactor dstColorFactor = SDL_GetBlendModeDstColorFactor(blendMode);
    SDL_BlendFactor dstAlphaFactor = SDL_GetBlendModeDstAlphaFactor(blendMode);
    SDL_BlendOperation alphaOperation = SDL_GetBlendModeAlphaOperation(blendMode);
    ID3D11BlendState *blendState = NULL;
    D3D11_BlendMode *blendModes;
    HRESULT result = S_OK;

    D3D11_BLEND_DESC blendDesc;
    SDL_zero(blendDesc);
    blendDesc.AlphaToCoverageEnable = FALSE;
    blendDesc.IndependentBlendEnable = FALSE;
    blendDesc.RenderTarget[0].BlendEnable = TRUE;
    blendDesc.RenderTarget[0].SrcBlend = GetBlendFunc(srcColorFactor);
    blendDesc.RenderTarget[0].DestBlend = GetBlendFunc(dstColorFactor);
    blendDesc.RenderTarget[0].BlendOp = GetBlendEquation(colorOperation);
    blendDesc.RenderTarget[0].SrcBlendAlpha = GetBlendFunc(srcAlphaFactor);
    blendDesc.RenderTarget[0].DestBlendAlpha = GetBlendFunc(dstAlphaFactor);
    blendDesc.RenderTarget[0].BlendOpAlpha = GetBlendEquation(alphaOperation);
    blendDesc.RenderTarget[0].RenderTargetWriteMask = D3D11_COLOR_WRITE_ENABLE_ALL;
    result = ID3D11Device_CreateBlendState(data->d3dDevice, &blendDesc, &blendState);
    if (FAILED(result)) {
        WIN_SetErrorFromHRESULT(SDL_COMPOSE_ERROR("ID3D11Device1::CreateBlendState"), result);
        return NULL;
    }

    blendModes = (D3D11_BlendMode *)SDL_realloc(data->blendModes, (data->blendModesCount + 1) * sizeof(*blendModes));
    if (!blendModes) {
        SAFE_RELEASE(blendState);
        SDL_OutOfMemory();
        return NULL;
    }
    blendModes[data->blendModesCount].blendMode = blendMode;
    blendModes[data->blendModesCount].blendState = blendState;
    data->blendModes = blendModes;
    ++data->blendModesCount;

    return blendState;
}

/* Create resources that depend on the device. */
static HRESULT
D3D11_CreateDeviceResources(SDL_Renderer * renderer)
{
    typedef HRESULT(WINAPI *PFN_CREATE_DXGI_FACTORY)(REFIID riid, void **ppFactory);
    PFN_CREATE_DXGI_FACTORY CreateDXGIFactoryFunc;
    D3D11_RenderData *data = (D3D11_RenderData *) renderer->driverdata;
    PFN_D3D11_CREATE_DEVICE D3D11CreateDeviceFunc;
    ID3D11Device *d3dDevice = NULL;
    ID3D11DeviceContext *d3dContext = NULL;
    IDXGIDevice1 *dxgiDevice = NULL;
    HRESULT result = S_OK;
    UINT creationFlags;
    int i;

    /* This array defines the set of DirectX hardware feature levels this app will support.
     * Note the ordering should be preserved.
     * Don't forget to declare your application's minimum required feature level in its
     * description.  All applications are assumed to support 9.1 unless otherwise stated.
     */
    D3D_FEATURE_LEVEL featureLevels[] = 
    {
        D3D_FEATURE_LEVEL_11_1,
        D3D_FEATURE_LEVEL_11_0,
        D3D_FEATURE_LEVEL_10_1,
        D3D_FEATURE_LEVEL_10_0,
        D3D_FEATURE_LEVEL_9_3,
        D3D_FEATURE_LEVEL_9_2,
        D3D_FEATURE_LEVEL_9_1
    };

    D3D11_BUFFER_DESC constantBufferDesc;
    D3D11_SAMPLER_DESC samplerDesc;
    D3D11_RASTERIZER_DESC rasterDesc;

#ifdef __WINRT__
    CreateDXGIFactoryFunc = CreateDXGIFactory1;
    D3D11CreateDeviceFunc = D3D11CreateDevice;
#else
    data->hDXGIMod = SDL_LoadObject("dxgi.dll");
    if (!data->hDXGIMod) {
        result = E_FAIL;
        goto done;
    }

    CreateDXGIFactoryFunc = (PFN_CREATE_DXGI_FACTORY)SDL_LoadFunction(data->hDXGIMod, "CreateDXGIFactory");
    if (!CreateDXGIFactoryFunc) {
        result = E_FAIL;
        goto done;
    }

    data->hD3D11Mod = SDL_LoadObject("d3d11.dll");
    if (!data->hD3D11Mod) {
        result = E_FAIL;
        goto done;
    }

    D3D11CreateDeviceFunc = (PFN_D3D11_CREATE_DEVICE)SDL_LoadFunction(data->hD3D11Mod, "D3D11CreateDevice");
    if (!D3D11CreateDeviceFunc) {
        result = E_FAIL;
        goto done;
    }
#endif /* __WINRT__ */

    result = CreateDXGIFactoryFunc(&SDL_IID_IDXGIFactory2, (void **)&data->dxgiFactory);
    if (FAILED(result)) {
        WIN_SetErrorFromHRESULT(SDL_COMPOSE_ERROR("CreateDXGIFactory"), result);
        goto done;
    }

    /* FIXME: Should we use the default adapter? */
    result = IDXGIFactory2_EnumAdapters(data->dxgiFactory, 0, &data->dxgiAdapter);
    if (FAILED(result)) {
        WIN_SetErrorFromHRESULT(SDL_COMPOSE_ERROR("D3D11CreateDevice"), result);
        goto done;
    }

    /* This flag adds support for surfaces with a different color channel ordering
     * than the API default. It is required for compatibility with Direct2D.
     */
    creationFlags = D3D11_CREATE_DEVICE_BGRA_SUPPORT;

    /* Make sure Direct3D's debugging feature gets used, if the app requests it. */
    if (SDL_GetHintBoolean(SDL_HINT_RENDER_DIRECT3D11_DEBUG, SDL_FALSE)) {
        creationFlags |= D3D11_CREATE_DEVICE_DEBUG;
    }

    /* Create the Direct3D 11 API device object and a corresponding context. */
    result = D3D11CreateDeviceFunc(
        data->dxgiAdapter,
        D3D_DRIVER_TYPE_UNKNOWN,
        NULL,
        creationFlags, /* Set set debug and Direct2D compatibility flags. */
        featureLevels, /* List of feature levels this app can support. */
        SDL_arraysize(featureLevels),
        D3D11_SDK_VERSION, /* Always set this to D3D11_SDK_VERSION for Windows Store apps. */
        &d3dDevice, /* Returns the Direct3D device created. */
        &data->featureLevel, /* Returns feature level of device created. */
        &d3dContext /* Returns the device immediate context. */
        );
    if (FAILED(result)) {
        WIN_SetErrorFromHRESULT(SDL_COMPOSE_ERROR("D3D11CreateDevice"), result);
        goto done;
    }

    result = ID3D11Device_QueryInterface(d3dDevice, &SDL_IID_ID3D11Device1, (void **)&data->d3dDevice);
    if (FAILED(result)) {
        WIN_SetErrorFromHRESULT(SDL_COMPOSE_ERROR("ID3D11Device to ID3D11Device1"), result);
        goto done;
    }

    result = ID3D11DeviceContext_QueryInterface(d3dContext, &SDL_IID_ID3D11DeviceContext1, (void **)&data->d3dContext);
    if (FAILED(result)) {
        WIN_SetErrorFromHRESULT(SDL_COMPOSE_ERROR("ID3D11DeviceContext to ID3D11DeviceContext1"), result);
        goto done;
    }

    result = ID3D11Device_QueryInterface(d3dDevice, &SDL_IID_IDXGIDevice1, (void **)&dxgiDevice);
    if (FAILED(result)) {
        WIN_SetErrorFromHRESULT(SDL_COMPOSE_ERROR("ID3D11Device to IDXGIDevice1"), result);
        goto done;
    }

    /* Ensure that DXGI does not queue more than one frame at a time. This both reduces latency and
     * ensures that the application will only render after each VSync, minimizing power consumption.
     */
    result = IDXGIDevice1_SetMaximumFrameLatency(dxgiDevice, 1);
    if (FAILED(result)) {
        WIN_SetErrorFromHRESULT(SDL_COMPOSE_ERROR("IDXGIDevice1::SetMaximumFrameLatency"), result);
        goto done;
    }

    /* Make note of the maximum texture size
     * Max texture sizes are documented on MSDN, at:
     * http://msdn.microsoft.com/en-us/library/windows/apps/ff476876.aspx
     */
    switch (data->featureLevel) {
        case D3D_FEATURE_LEVEL_11_1:
        case D3D_FEATURE_LEVEL_11_0:
            renderer->info.max_texture_width = renderer->info.max_texture_height = 16384;
            break;

        case D3D_FEATURE_LEVEL_10_1:
        case D3D_FEATURE_LEVEL_10_0:
            renderer->info.max_texture_width = renderer->info.max_texture_height = 8192;
            break;

        case D3D_FEATURE_LEVEL_9_3:
            renderer->info.max_texture_width = renderer->info.max_texture_height = 4096;
            break;

        case D3D_FEATURE_LEVEL_9_2:
        case D3D_FEATURE_LEVEL_9_1:
            renderer->info.max_texture_width = renderer->info.max_texture_height = 2048;
            break;

        default:
            SDL_SetError("%s, Unexpected feature level: %d", __FUNCTION__, data->featureLevel);
            result = E_FAIL;
            goto done;
    }

    if (D3D11_CreateVertexShader(data->d3dDevice, &data->vertexShader, &data->inputLayout) < 0) {
        goto done;
    }

    for (i = 0; i < SDL_arraysize(data->pixelShaders); ++i) {
        if (D3D11_CreatePixelShader(data->d3dDevice, (D3D11_Shader)i, &data->pixelShaders[i]) < 0) {
            goto done;
        }
    }

    /* Setup space to hold vertex shader constants: */
    SDL_zero(constantBufferDesc);
    constantBufferDesc.ByteWidth = sizeof(VertexShaderConstants);
    constantBufferDesc.Usage = D3D11_USAGE_DEFAULT;
    constantBufferDesc.BindFlags = D3D11_BIND_CONSTANT_BUFFER;
    result = ID3D11Device_CreateBuffer(data->d3dDevice,
        &constantBufferDesc,
        NULL,
        &data->vertexShaderConstants
        );
    if (FAILED(result)) {
        WIN_SetErrorFromHRESULT(SDL_COMPOSE_ERROR("ID3D11Device1::CreateBuffer [vertex shader constants]"), result);
        goto done;
    }

    /* Create samplers to use when drawing textures: */
    SDL_zero(samplerDesc);
    samplerDesc.Filter = D3D11_FILTER_MIN_MAG_MIP_POINT;
    samplerDesc.AddressU = D3D11_TEXTURE_ADDRESS_CLAMP;
    samplerDesc.AddressV = D3D11_TEXTURE_ADDRESS_CLAMP;
    samplerDesc.AddressW = D3D11_TEXTURE_ADDRESS_CLAMP;
    samplerDesc.MipLODBias = 0.0f;
    samplerDesc.MaxAnisotropy = 1;
    samplerDesc.ComparisonFunc = D3D11_COMPARISON_ALWAYS;
    samplerDesc.MinLOD = 0.0f;
    samplerDesc.MaxLOD = D3D11_FLOAT32_MAX;
    result = ID3D11Device_CreateSamplerState(data->d3dDevice,
        &samplerDesc,
        &data->nearestPixelSampler
        );
    if (FAILED(result)) {
        WIN_SetErrorFromHRESULT(SDL_COMPOSE_ERROR("ID3D11Device1::CreateSamplerState [nearest-pixel filter]"), result);
        goto done;
    }

    samplerDesc.Filter = D3D11_FILTER_MIN_MAG_MIP_LINEAR;
    result = ID3D11Device_CreateSamplerState(data->d3dDevice,
        &samplerDesc,
        &data->linearSampler
        );
    if (FAILED(result)) {
        WIN_SetErrorFromHRESULT(SDL_COMPOSE_ERROR("ID3D11Device1::CreateSamplerState [linear filter]"), result);
        goto done;
    }

    /* Setup Direct3D rasterizer states */
    SDL_zero(rasterDesc);
    rasterDesc.AntialiasedLineEnable = FALSE;
    rasterDesc.CullMode = D3D11_CULL_NONE;
    rasterDesc.DepthBias = 0;
    rasterDesc.DepthBiasClamp = 0.0f;
    rasterDesc.DepthClipEnable = TRUE;
    rasterDesc.FillMode = D3D11_FILL_SOLID;
    rasterDesc.FrontCounterClockwise = FALSE;
    rasterDesc.MultisampleEnable = FALSE;
    rasterDesc.ScissorEnable = FALSE;
    rasterDesc.SlopeScaledDepthBias = 0.0f;
    result = ID3D11Device_CreateRasterizerState(data->d3dDevice, &rasterDesc, &data->mainRasterizer);
    if (FAILED(result)) {
        WIN_SetErrorFromHRESULT(SDL_COMPOSE_ERROR("ID3D11Device1::CreateRasterizerState [main rasterizer]"), result);
        goto done;
    }

    rasterDesc.ScissorEnable = TRUE;
    result = ID3D11Device_CreateRasterizerState(data->d3dDevice, &rasterDesc, &data->clippedRasterizer);
    if (FAILED(result)) {
        WIN_SetErrorFromHRESULT(SDL_COMPOSE_ERROR("ID3D11Device1::CreateRasterizerState [clipped rasterizer]"), result);
        goto done;
    }

    /* Create blending states: */
    if (!D3D11_CreateBlendState(renderer, SDL_BLENDMODE_BLEND) ||
        !D3D11_CreateBlendState(renderer, SDL_BLENDMODE_ADD) ||
        !D3D11_CreateBlendState(renderer, SDL_BLENDMODE_MOD)) {
        /* D3D11_CreateBlendMode will set the SDL error, if it fails */
        goto done;
    }

    /* Setup render state that doesn't change */
    ID3D11DeviceContext_IASetInputLayout(data->d3dContext, data->inputLayout);
    ID3D11DeviceContext_VSSetShader(data->d3dContext, data->vertexShader, NULL, 0);
    ID3D11DeviceContext_VSSetConstantBuffers(data->d3dContext, 0, 1, &data->vertexShaderConstants);

done:
    SAFE_RELEASE(d3dDevice);
    SAFE_RELEASE(d3dContext);
    SAFE_RELEASE(dxgiDevice);
    return result;
}

#ifdef __WIN32__

static DXGI_MODE_ROTATION
D3D11_GetCurrentRotation()
{
    /* FIXME */
    return DXGI_MODE_ROTATION_IDENTITY;
}

#endif /* __WIN32__ */

static BOOL
D3D11_IsDisplayRotated90Degrees(DXGI_MODE_ROTATION rotation)
{
    switch (rotation) {
        case DXGI_MODE_ROTATION_ROTATE90:
        case DXGI_MODE_ROTATION_ROTATE270:
            return TRUE;
        default:
            return FALSE;
    }
}

static int
D3D11_GetRotationForCurrentRenderTarget(SDL_Renderer * renderer)
{
    D3D11_RenderData *data = (D3D11_RenderData *)renderer->driverdata;
    if (data->currentOffscreenRenderTargetView) {
        return DXGI_MODE_ROTATION_IDENTITY;
    } else {
        return data->rotation;
    }
}

static int
D3D11_GetViewportAlignedD3DRect(SDL_Renderer * renderer, const SDL_Rect * sdlRect, D3D11_RECT * outRect, BOOL includeViewportOffset)
{
    const int rotation = D3D11_GetRotationForCurrentRenderTarget(renderer);
    switch (rotation) {
        case DXGI_MODE_ROTATION_IDENTITY:
            outRect->left = sdlRect->x;
            outRect->right = sdlRect->x + sdlRect->w;
            outRect->top = sdlRect->y;
            outRect->bottom = sdlRect->y + sdlRect->h;
            if (includeViewportOffset) {
                outRect->left += renderer->viewport.x;
                outRect->right += renderer->viewport.x;
                outRect->top += renderer->viewport.y;
                outRect->bottom += renderer->viewport.y;
            }
            break;
        case DXGI_MODE_ROTATION_ROTATE270:
            outRect->left = sdlRect->y;
            outRect->right = sdlRect->y + sdlRect->h;
            outRect->top = renderer->viewport.w - sdlRect->x - sdlRect->w;
            outRect->bottom = renderer->viewport.w - sdlRect->x;
            break;
        case DXGI_MODE_ROTATION_ROTATE180:
            outRect->left = renderer->viewport.w - sdlRect->x - sdlRect->w;
            outRect->right = renderer->viewport.w - sdlRect->x;
            outRect->top = renderer->viewport.h - sdlRect->y - sdlRect->h;
            outRect->bottom = renderer->viewport.h - sdlRect->y;
            break;
        case DXGI_MODE_ROTATION_ROTATE90:
            outRect->left = renderer->viewport.h - sdlRect->y - sdlRect->h;
            outRect->right = renderer->viewport.h - sdlRect->y;
            outRect->top = sdlRect->x;
            outRect->bottom = sdlRect->x + sdlRect->h;
            break;
        default:
            return SDL_SetError("The physical display is in an unknown or unsupported rotation");
    }
    return 0;
}

static HRESULT
D3D11_CreateSwapChain(SDL_Renderer * renderer, int w, int h)
{
    D3D11_RenderData *data = (D3D11_RenderData *)renderer->driverdata;
#ifdef __WINRT__
    IUnknown *coreWindow = D3D11_GetCoreWindowFromSDLRenderer(renderer);
    const BOOL usingXAML = (coreWindow == NULL);
#else
    IUnknown *coreWindow = NULL;
    const BOOL usingXAML = FALSE;
#endif
    HRESULT result = S_OK;

    /* Create a swap chain using the same adapter as the existing Direct3D device. */
    DXGI_SWAP_CHAIN_DESC1 swapChainDesc;
    SDL_zero(swapChainDesc);
    swapChainDesc.Width = w;
    swapChainDesc.Height = h;
    swapChainDesc.Format = DXGI_FORMAT_B8G8R8A8_UNORM; /* This is the most common swap chain format. */
    swapChainDesc.Stereo = FALSE;
    swapChainDesc.SampleDesc.Count = 1; /* Don't use multi-sampling. */
    swapChainDesc.SampleDesc.Quality = 0;
    swapChainDesc.BufferUsage = DXGI_USAGE_RENDER_TARGET_OUTPUT;
    swapChainDesc.BufferCount = 2; /* Use double-buffering to minimize latency. */
#if WINAPI_FAMILY == WINAPI_FAMILY_PHONE_APP
    swapChainDesc.Scaling = DXGI_SCALING_STRETCH; /* On phone, only stretch and aspect-ratio stretch scaling are allowed. */
    swapChainDesc.SwapEffect = DXGI_SWAP_EFFECT_DISCARD; /* On phone, no swap effects are supported. */
    /* TODO, WinRT: see if Win 8.x DXGI_SWAP_CHAIN_DESC1 settings are available on Windows Phone 8.1, and if there's any advantage to having them on */
#else
    if (usingXAML) {
        swapChainDesc.Scaling = DXGI_SCALING_STRETCH;
    } else {
        swapChainDesc.Scaling = DXGI_SCALING_NONE;
    }
    swapChainDesc.SwapEffect = DXGI_SWAP_EFFECT_FLIP_SEQUENTIAL; /* All Windows Store apps must use this SwapEffect. */
#endif
    swapChainDesc.Flags = 0;

    if (coreWindow) {
        result = IDXGIFactory2_CreateSwapChainForCoreWindow(data->dxgiFactory,
            (IUnknown *)data->d3dDevice,
            coreWindow,
            &swapChainDesc,
            NULL, /* Allow on all displays. */
            &data->swapChain
            );
        if (FAILED(result)) {
            WIN_SetErrorFromHRESULT(SDL_COMPOSE_ERROR("IDXGIFactory2::CreateSwapChainForCoreWindow"), result);
            goto done;
        }
    } else if (usingXAML) {
        result = IDXGIFactory2_CreateSwapChainForComposition(data->dxgiFactory,
            (IUnknown *)data->d3dDevice,
            &swapChainDesc,
            NULL,
            &data->swapChain);
        if (FAILED(result)) {
            WIN_SetErrorFromHRESULT(SDL_COMPOSE_ERROR("IDXGIFactory2::CreateSwapChainForComposition"), result);
            goto done;
        }

#if WINAPI_FAMILY == WINAPI_FAMILY_APP
        result = ISwapChainBackgroundPanelNative_SetSwapChain(WINRT_GlobalSwapChainBackgroundPanelNative, (IDXGISwapChain *) data->swapChain);
        if (FAILED(result)) {
            WIN_SetErrorFromHRESULT(SDL_COMPOSE_ERROR("ISwapChainBackgroundPanelNative::SetSwapChain"), result);
            goto done;
        }
#else
        SDL_SetError(SDL_COMPOSE_ERROR("XAML support is not yet available for Windows Phone"));
        result = E_FAIL;
        goto done;
#endif
    } else {
#ifdef __WIN32__
        SDL_SysWMinfo windowinfo;
        SDL_VERSION(&windowinfo.version);
        SDL_GetWindowWMInfo(renderer->window, &windowinfo);

        result = IDXGIFactory2_CreateSwapChainForHwnd(data->dxgiFactory,
            (IUnknown *)data->d3dDevice,
            windowinfo.info.win.window,
            &swapChainDesc,
            NULL,
            NULL, /* Allow on all displays. */
            &data->swapChain
            );
        if (FAILED(result)) {
            WIN_SetErrorFromHRESULT(SDL_COMPOSE_ERROR("IDXGIFactory2::CreateSwapChainForHwnd"), result);
            goto done;
        }

        IDXGIFactory_MakeWindowAssociation(data->dxgiFactory, windowinfo.info.win.window, DXGI_MWA_NO_WINDOW_CHANGES);
#else
        SDL_SetError(__FUNCTION__", Unable to find something to attach a swap chain to");
        goto done;
#endif  /* ifdef __WIN32__ / else */
    }
    data->swapEffect = swapChainDesc.SwapEffect;

done:
    SAFE_RELEASE(coreWindow);
    return result;
}

static void
D3D11_ReleaseMainRenderTargetView(SDL_Renderer * renderer)
{
    D3D11_RenderData *data = (D3D11_RenderData *)renderer->driverdata;
    ID3D11DeviceContext_OMSetRenderTargets(data->d3dContext, 0, NULL, NULL);
    SAFE_RELEASE(data->mainRenderTargetView);
}

static HRESULT D3D11_UpdateForWindowSizeChange(SDL_Renderer * renderer);


HRESULT
D3D11_HandleDeviceLost(SDL_Renderer * renderer)
{
    HRESULT result = S_OK;

    D3D11_ReleaseAll(renderer);

    result = D3D11_CreateDeviceResources(renderer);
    if (FAILED(result)) {
        /* D3D11_CreateDeviceResources will set the SDL error */
        return result;
    }

    result = D3D11_UpdateForWindowSizeChange(renderer);
    if (FAILED(result)) {
        /* D3D11_UpdateForWindowSizeChange will set the SDL error */
        return result;
    }

    /* Let the application know that the device has been reset */
    {
        SDL_Event event;
        event.type = SDL_RENDER_DEVICE_RESET;
        SDL_PushEvent(&event);
    }

    return S_OK;
}

/* Initialize all resources that change when the window's size changes. */
static HRESULT
D3D11_CreateWindowSizeDependentResources(SDL_Renderer * renderer)
{
    D3D11_RenderData *data = (D3D11_RenderData *)renderer->driverdata;
    ID3D11Texture2D *backBuffer = NULL;
    HRESULT result = S_OK;
    int w, h;

    /* Release the previous render target view */
    D3D11_ReleaseMainRenderTargetView(renderer);

    /* The width and height of the swap chain must be based on the display's
     * non-rotated size.
     */
    SDL_GetWindowSize(renderer->window, &w, &h);
    data->rotation = D3D11_GetCurrentRotation();
    /* SDL_Log("%s: windowSize={%d,%d}, orientation=%d\n", __FUNCTION__, w, h, (int)data->rotation); */
    if (D3D11_IsDisplayRotated90Degrees(data->rotation)) {
        int tmp = w;
        w = h;
        h = tmp;
    }

    if (data->swapChain) {
        /* IDXGISwapChain::ResizeBuffers is not available on Windows Phone 8. */
#if !defined(__WINRT__) || (WINAPI_FAMILY != WINAPI_FAMILY_PHONE_APP)
        /* If the swap chain already exists, resize it. */
        result = IDXGISwapChain_ResizeBuffers(data->swapChain,
            0,
            w, h,
            DXGI_FORMAT_UNKNOWN,
            0
            );
        if (result == DXGI_ERROR_DEVICE_REMOVED) {
            /* If the device was removed for any reason, a new device and swap chain will need to be created. */
            D3D11_HandleDeviceLost(renderer);

            /* Everything is set up now. Do not continue execution of this method. HandleDeviceLost will reenter this method 
             * and correctly set up the new device.
             */
            goto done;
        } else if (FAILED(result)) {
            WIN_SetErrorFromHRESULT(SDL_COMPOSE_ERROR("IDXGISwapChain::ResizeBuffers"), result);
            goto done;
        }
#endif
    } else {
        result = D3D11_CreateSwapChain(renderer, w, h);
        if (FAILED(result)) {
            goto done;
        }
    }
    
#if WINAPI_FAMILY != WINAPI_FAMILY_PHONE_APP
    /* Set the proper rotation for the swap chain.
     *
     * To note, the call for this, IDXGISwapChain1::SetRotation, is not necessary
     * on Windows Phone 8.0, nor is it supported there.
     *
     * IDXGISwapChain1::SetRotation does seem to be available on Windows Phone 8.1,
     * however I've yet to find a way to make it work.  It might have something to
     * do with IDXGISwapChain::ResizeBuffers appearing to not being available on
     * Windows Phone 8.1 (it wasn't on Windows Phone 8.0), but I'm not 100% sure of this.
     * The call doesn't appear to be entirely necessary though, and is a performance-related
     * call, at least according to the following page on MSDN:
     * http://code.msdn.microsoft.com/windowsapps/DXGI-swap-chain-rotation-21d13d71
     *   -- David L.
     *
     * TODO, WinRT: reexamine the docs for IDXGISwapChain1::SetRotation, see if might be available, usable, and prudent-to-call on WinPhone 8.1
     */
    if (data->swapEffect == DXGI_SWAP_EFFECT_FLIP_SEQUENTIAL) {
        result = IDXGISwapChain1_SetRotation(data->swapChain, data->rotation);
        if (FAILED(result)) {
            WIN_SetErrorFromHRESULT(SDL_COMPOSE_ERROR("IDXGISwapChain1::SetRotation"), result);
            goto done;
        }
    }
#endif

    result = IDXGISwapChain_GetBuffer(data->swapChain,
        0,
        &SDL_IID_ID3D11Texture2D,
        (void **)&backBuffer
        );
    if (FAILED(result)) {
        WIN_SetErrorFromHRESULT(SDL_COMPOSE_ERROR("IDXGISwapChain::GetBuffer [back-buffer]"), result);
        goto done;
    }

    /* Create a render target view of the swap chain back buffer. */
    result = ID3D11Device_CreateRenderTargetView(data->d3dDevice,
        (ID3D11Resource *)backBuffer,
        NULL,
        &data->mainRenderTargetView
        );
    if (FAILED(result)) {
        WIN_SetErrorFromHRESULT(SDL_COMPOSE_ERROR("ID3D11Device::CreateRenderTargetView"), result);
        goto done;
    }

    data->viewportDirty = SDL_TRUE;

done:
    SAFE_RELEASE(backBuffer);
    return result;
}

/* This method is called when the window's size changes. */
static HRESULT
D3D11_UpdateForWindowSizeChange(SDL_Renderer * renderer)
{
    return D3D11_CreateWindowSizeDependentResources(renderer);
}

void
D3D11_Trim(SDL_Renderer * renderer)
{
#ifdef __WINRT__
#if NTDDI_VERSION > NTDDI_WIN8
    D3D11_RenderData *data = (D3D11_RenderData *)renderer->driverdata;
    HRESULT result = S_OK;
    IDXGIDevice3 *dxgiDevice = NULL;

    result = ID3D11Device_QueryInterface(data->d3dDevice, &SDL_IID_IDXGIDevice3, &dxgiDevice);
    if (FAILED(result)) {
        //WIN_SetErrorFromHRESULT(__FUNCTION__ ", ID3D11Device to IDXGIDevice3", result);
        return;
    }

    IDXGIDevice3_Trim(dxgiDevice);
    SAFE_RELEASE(dxgiDevice);
#endif
#endif
}

static void
D3D11_WindowEvent(SDL_Renderer * renderer, const SDL_WindowEvent *event)
{
    if (event->event == SDL_WINDOWEVENT_SIZE_CHANGED) {
        D3D11_UpdateForWindowSizeChange(renderer);
    }
}

static SDL_bool
D3D11_SupportsBlendMode(SDL_Renderer * renderer, SDL_BlendMode blendMode)
{
    SDL_BlendFactor srcColorFactor = SDL_GetBlendModeSrcColorFactor(blendMode);
    SDL_BlendFactor srcAlphaFactor = SDL_GetBlendModeSrcAlphaFactor(blendMode);
    SDL_BlendOperation colorOperation = SDL_GetBlendModeColorOperation(blendMode);
    SDL_BlendFactor dstColorFactor = SDL_GetBlendModeDstColorFactor(blendMode);
    SDL_BlendFactor dstAlphaFactor = SDL_GetBlendModeDstAlphaFactor(blendMode);
    SDL_BlendOperation alphaOperation = SDL_GetBlendModeAlphaOperation(blendMode);

    if (!GetBlendFunc(srcColorFactor) || !GetBlendFunc(srcAlphaFactor) ||
        !GetBlendEquation(colorOperation) ||
        !GetBlendFunc(dstColorFactor) || !GetBlendFunc(dstAlphaFactor) ||
        !GetBlendEquation(alphaOperation)) {
        return SDL_FALSE;
    }
    return SDL_TRUE;
}

static int
D3D11_CreateTexture(SDL_Renderer * renderer, SDL_Texture * texture)
{
    D3D11_RenderData *rendererData = (D3D11_RenderData *) renderer->driverdata;
    D3D11_TextureData *textureData;
    HRESULT result;
    DXGI_FORMAT textureFormat = SDLPixelFormatToDXGIFormat(texture->format);
    D3D11_TEXTURE2D_DESC textureDesc;
    D3D11_SHADER_RESOURCE_VIEW_DESC resourceViewDesc;

    if (textureFormat == DXGI_FORMAT_UNKNOWN) {
        return SDL_SetError("%s, An unsupported SDL pixel format (0x%x) was specified",
            __FUNCTION__, texture->format);
    }

    textureData = (D3D11_TextureData*) SDL_calloc(1, sizeof(*textureData));
    if (!textureData) {
        SDL_OutOfMemory();
        return -1;
    }
    textureData->scaleMode = (texture->scaleMode == SDL_ScaleModeNearest) ?  D3D11_FILTER_MIN_MAG_MIP_POINT : D3D11_FILTER_MIN_MAG_MIP_LINEAR;

    texture->driverdata = textureData;

    SDL_zero(textureDesc);
    textureDesc.Width = texture->w;
    textureDesc.Height = texture->h;
    textureDesc.MipLevels = 1;
    textureDesc.ArraySize = 1;
    textureDesc.Format = textureFormat;
    textureDesc.SampleDesc.Count = 1;
    textureDesc.SampleDesc.Quality = 0;
    textureDesc.MiscFlags = 0;

    if (texture->access == SDL_TEXTUREACCESS_STREAMING) {
        textureDesc.Usage = D3D11_USAGE_DYNAMIC;
        textureDesc.CPUAccessFlags = D3D11_CPU_ACCESS_WRITE;
    } else {
        textureDesc.Usage = D3D11_USAGE_DEFAULT;
        textureDesc.CPUAccessFlags = 0;
    }

    if (texture->access == SDL_TEXTUREACCESS_TARGET) {
        textureDesc.BindFlags = D3D11_BIND_SHADER_RESOURCE | D3D11_BIND_RENDER_TARGET;
    } else {
        textureDesc.BindFlags = D3D11_BIND_SHADER_RESOURCE;
    }

    result = ID3D11Device_CreateTexture2D(rendererData->d3dDevice,
        &textureDesc,
        NULL,
        &textureData->mainTexture
        );
    if (FAILED(result)) {
        D3D11_DestroyTexture(renderer, texture);
        WIN_SetErrorFromHRESULT(SDL_COMPOSE_ERROR("ID3D11Device1::CreateTexture2D"), result);
        return -1;
    }

    if (texture->format == SDL_PIXELFORMAT_YV12 ||
        texture->format == SDL_PIXELFORMAT_IYUV) {
        textureData->yuv = SDL_TRUE;

        textureDesc.Width = (textureDesc.Width + 1) / 2;
        textureDesc.Height = (textureDesc.Height + 1) / 2;

        result = ID3D11Device_CreateTexture2D(rendererData->d3dDevice,
            &textureDesc,
            NULL,
            &textureData->mainTextureU
            );
        if (FAILED(result)) {
            D3D11_DestroyTexture(renderer, texture);
            WIN_SetErrorFromHRESULT(SDL_COMPOSE_ERROR("ID3D11Device1::CreateTexture2D"), result);
            return -1;
        }

        result = ID3D11Device_CreateTexture2D(rendererData->d3dDevice,
            &textureDesc,
            NULL,
            &textureData->mainTextureV
            );
        if (FAILED(result)) {
            D3D11_DestroyTexture(renderer, texture);
            WIN_SetErrorFromHRESULT(SDL_COMPOSE_ERROR("ID3D11Device1::CreateTexture2D"), result);
            return -1;
        }
    }

    if (texture->format == SDL_PIXELFORMAT_NV12 ||
        texture->format == SDL_PIXELFORMAT_NV21) {
        D3D11_TEXTURE2D_DESC nvTextureDesc = textureDesc;

        textureData->nv12 = SDL_TRUE;

        nvTextureDesc.Format = DXGI_FORMAT_R8G8_UNORM;
        nvTextureDesc.Width = (textureDesc.Width + 1) / 2;
        nvTextureDesc.Height = (textureDesc.Height + 1) / 2;

        result = ID3D11Device_CreateTexture2D(rendererData->d3dDevice,
            &nvTextureDesc,
            NULL,
            &textureData->mainTextureNV
            );
        if (FAILED(result)) {
            D3D11_DestroyTexture(renderer, texture);
            WIN_SetErrorFromHRESULT(SDL_COMPOSE_ERROR("ID3D11Device1::CreateTexture2D"), result);
            return -1;
        }
    }

    resourceViewDesc.Format = textureDesc.Format;
    resourceViewDesc.ViewDimension = D3D11_SRV_DIMENSION_TEXTURE2D;
    resourceViewDesc.Texture2D.MostDetailedMip = 0;
    resourceViewDesc.Texture2D.MipLevels = textureDesc.MipLevels;
    result = ID3D11Device_CreateShaderResourceView(rendererData->d3dDevice,
        (ID3D11Resource *)textureData->mainTexture,
        &resourceViewDesc,
        &textureData->mainTextureResourceView
        );
    if (FAILED(result)) {
        D3D11_DestroyTexture(renderer, texture);
        WIN_SetErrorFromHRESULT(SDL_COMPOSE_ERROR("ID3D11Device1::CreateShaderResourceView"), result);
        return -1;
    }

    if (textureData->yuv) {
        result = ID3D11Device_CreateShaderResourceView(rendererData->d3dDevice,
            (ID3D11Resource *)textureData->mainTextureU,
            &resourceViewDesc,
            &textureData->mainTextureResourceViewU
            );
        if (FAILED(result)) {
            D3D11_DestroyTexture(renderer, texture);
            WIN_SetErrorFromHRESULT(SDL_COMPOSE_ERROR("ID3D11Device1::CreateShaderResourceView"), result);
            return -1;
        }
        result = ID3D11Device_CreateShaderResourceView(rendererData->d3dDevice,
            (ID3D11Resource *)textureData->mainTextureV,
            &resourceViewDesc,
            &textureData->mainTextureResourceViewV
            );
        if (FAILED(result)) {
            D3D11_DestroyTexture(renderer, texture);
            WIN_SetErrorFromHRESULT(SDL_COMPOSE_ERROR("ID3D11Device1::CreateShaderResourceView"), result);
            return -1;
        }
    }

    if (textureData->nv12) {
        D3D11_SHADER_RESOURCE_VIEW_DESC nvResourceViewDesc = resourceViewDesc;

        nvResourceViewDesc.Format = DXGI_FORMAT_R8G8_UNORM;

        result = ID3D11Device_CreateShaderResourceView(rendererData->d3dDevice,
            (ID3D11Resource *)textureData->mainTextureNV,
            &nvResourceViewDesc,
            &textureData->mainTextureResourceViewNV
            );
        if (FAILED(result)) {
            D3D11_DestroyTexture(renderer, texture);
            WIN_SetErrorFromHRESULT(SDL_COMPOSE_ERROR("ID3D11Device1::CreateShaderResourceView"), result);
            return -1;
        }
    }

    if (texture->access & SDL_TEXTUREACCESS_TARGET) {
        D3D11_RENDER_TARGET_VIEW_DESC renderTargetViewDesc;
        renderTargetViewDesc.Format = textureDesc.Format;
        renderTargetViewDesc.ViewDimension = D3D11_RTV_DIMENSION_TEXTURE2D;
        renderTargetViewDesc.Texture2D.MipSlice = 0;

        result = ID3D11Device_CreateRenderTargetView(rendererData->d3dDevice,
            (ID3D11Resource *)textureData->mainTexture,
            &renderTargetViewDesc,
            &textureData->mainTextureRenderTargetView);
        if (FAILED(result)) {
            D3D11_DestroyTexture(renderer, texture);
            WIN_SetErrorFromHRESULT(SDL_COMPOSE_ERROR("ID3D11Device1::CreateRenderTargetView"), result);
            return -1;
        }
    }

    return 0;
}

static void
D3D11_DestroyTexture(SDL_Renderer * renderer,
                     SDL_Texture * texture)
{
    D3D11_TextureData *data = (D3D11_TextureData *)texture->driverdata;

    if (!data) {
        return;
    }

    SAFE_RELEASE(data->mainTexture);
    SAFE_RELEASE(data->mainTextureResourceView);
    SAFE_RELEASE(data->mainTextureRenderTargetView);
    SAFE_RELEASE(data->stagingTexture);
    SAFE_RELEASE(data->mainTextureU);
    SAFE_RELEASE(data->mainTextureResourceViewU);
    SAFE_RELEASE(data->mainTextureV);
    SAFE_RELEASE(data->mainTextureResourceViewV);
    SDL_free(data->pixels);
    SDL_free(data);
    texture->driverdata = NULL;
}

static int
D3D11_UpdateTextureInternal(D3D11_RenderData *rendererData, ID3D11Texture2D *texture, int bpp, int x, int y, int w, int h, const void *pixels, int pitch)
{
    ID3D11Texture2D *stagingTexture;
    const Uint8 *src;
    Uint8 *dst;
    int row;
    UINT length;
    HRESULT result;
    D3D11_TEXTURE2D_DESC stagingTextureDesc;
    D3D11_MAPPED_SUBRESOURCE textureMemory;

    /* Create a 'staging' texture, which will be used to write to a portion of the main texture. */
    ID3D11Texture2D_GetDesc(texture, &stagingTextureDesc);
    stagingTextureDesc.Width = w;
    stagingTextureDesc.Height = h;
    stagingTextureDesc.BindFlags = 0;
    stagingTextureDesc.MiscFlags = 0;
    stagingTextureDesc.CPUAccessFlags = D3D11_CPU_ACCESS_WRITE;
    stagingTextureDesc.Usage = D3D11_USAGE_STAGING;
    result = ID3D11Device_CreateTexture2D(rendererData->d3dDevice,
        &stagingTextureDesc,
        NULL,
        &stagingTexture);
    if (FAILED(result)) {
        WIN_SetErrorFromHRESULT(SDL_COMPOSE_ERROR("ID3D11Device1::CreateTexture2D [create staging texture]"), result);
        return -1;
    }

    /* Get a write-only pointer to data in the staging texture: */
    result = ID3D11DeviceContext_Map(rendererData->d3dContext,
        (ID3D11Resource *)stagingTexture,
        0,
        D3D11_MAP_WRITE,
        0,
        &textureMemory
        );
    if (FAILED(result)) {
        WIN_SetErrorFromHRESULT(SDL_COMPOSE_ERROR("ID3D11DeviceContext1::Map [map staging texture]"), result);
        SAFE_RELEASE(stagingTexture);
        return -1;
    }

    src = (const Uint8 *)pixels;
    dst = textureMemory.pData;
    length = w * bpp;
    if (length == pitch && length == textureMemory.RowPitch) {
        SDL_memcpy(dst, src, length*h);
    } else {
        if (length > (UINT)pitch) {
            length = pitch;
        }
        if (length > textureMemory.RowPitch) {
            length = textureMemory.RowPitch;
        }
        for (row = 0; row < h; ++row) {
            SDL_memcpy(dst, src, length);
            src += pitch;
            dst += textureMemory.RowPitch;
        }
    }

    /* Commit the pixel buffer's changes back to the staging texture: */
    ID3D11DeviceContext_Unmap(rendererData->d3dContext,
        (ID3D11Resource *)stagingTexture,
        0);

    /* Copy the staging texture's contents back to the texture: */
    ID3D11DeviceContext_CopySubresourceRegion(rendererData->d3dContext,
        (ID3D11Resource *)texture,
        0,
        x,
        y,
        0,
        (ID3D11Resource *)stagingTexture,
        0,
        NULL);

    SAFE_RELEASE(stagingTexture);

    return 0;
}

static int
D3D11_UpdateTexture(SDL_Renderer * renderer, SDL_Texture * texture,
                    const SDL_Rect * rect, const void * srcPixels,
                    int srcPitch)
{
    D3D11_RenderData *rendererData = (D3D11_RenderData *)renderer->driverdata;
    D3D11_TextureData *textureData = (D3D11_TextureData *)texture->driverdata;

    if (!textureData) {
        SDL_SetError("Texture is not currently available");
        return -1;
    }

    if (D3D11_UpdateTextureInternal(rendererData, textureData->mainTexture, SDL_BYTESPERPIXEL(texture->format), rect->x, rect->y, rect->w, rect->h, srcPixels, srcPitch) < 0) {
        return -1;
    }

    if (textureData->yuv) {
        /* Skip to the correct offset into the next texture */
        srcPixels = (const void*)((const Uint8*)srcPixels + rect->h * srcPitch);

        if (D3D11_UpdateTextureInternal(rendererData, texture->format == SDL_PIXELFORMAT_YV12 ? textureData->mainTextureV : textureData->mainTextureU, SDL_BYTESPERPIXEL(texture->format), rect->x / 2, rect->y / 2, (rect->w + 1) / 2, (rect->h + 1) / 2, srcPixels, (srcPitch + 1) / 2) < 0) {
            return -1;
        }

        /* Skip to the correct offset into the next texture */
        srcPixels = (const void*)((const Uint8*)srcPixels + ((rect->h + 1) / 2) * ((srcPitch + 1) / 2));
        if (D3D11_UpdateTextureInternal(rendererData, texture->format == SDL_PIXELFORMAT_YV12 ? textureData->mainTextureU : textureData->mainTextureV, SDL_BYTESPERPIXEL(texture->format), rect->x / 2, rect->y / 2, (rect->w + 1) / 2, (rect->h + 1) / 2, srcPixels, (srcPitch + 1) / 2) < 0) {
            return -1;
        }
    }

    if (textureData->nv12) {
        /* Skip to the correct offset into the next texture */
        srcPixels = (const void*)((const Uint8*)srcPixels + rect->h * srcPitch);

        if (D3D11_UpdateTextureInternal(rendererData, textureData->mainTextureNV, 2, rect->x / 2, rect->y / 2, ((rect->w + 1) / 2), (rect->h + 1) / 2, srcPixels, 2*((srcPitch + 1) / 2)) < 0) {
            return -1;
        }
    }
    return 0;
}

static int
D3D11_UpdateTextureYUV(SDL_Renderer * renderer, SDL_Texture * texture,
                       const SDL_Rect * rect,
                       const Uint8 *Yplane, int Ypitch,
                       const Uint8 *Uplane, int Upitch,
                       const Uint8 *Vplane, int Vpitch)
{
    D3D11_RenderData *rendererData = (D3D11_RenderData *)renderer->driverdata;
    D3D11_TextureData *textureData = (D3D11_TextureData *)texture->driverdata;

    if (!textureData) {
        SDL_SetError("Texture is not currently available");
        return -1;
    }

    if (D3D11_UpdateTextureInternal(rendererData, textureData->mainTexture, SDL_BYTESPERPIXEL(texture->format), rect->x, rect->y, rect->w, rect->h, Yplane, Ypitch) < 0) {
        return -1;
    }
    if (D3D11_UpdateTextureInternal(rendererData, textureData->mainTextureU, SDL_BYTESPERPIXEL(texture->format), rect->x / 2, rect->y / 2, rect->w / 2, rect->h / 2, Uplane, Upitch) < 0) {
        return -1;
    }
    if (D3D11_UpdateTextureInternal(rendererData, textureData->mainTextureV, SDL_BYTESPERPIXEL(texture->format), rect->x / 2, rect->y / 2, rect->w / 2, rect->h / 2, Vplane, Vpitch) < 0) {
        return -1;
    }
    return 0;
}

static int
D3D11_LockTexture(SDL_Renderer * renderer, SDL_Texture * texture,
                  const SDL_Rect * rect, void **pixels, int *pitch)
{
    D3D11_RenderData *rendererData = (D3D11_RenderData *) renderer->driverdata;
    D3D11_TextureData *textureData = (D3D11_TextureData *) texture->driverdata;
    HRESULT result = S_OK;
    D3D11_TEXTURE2D_DESC stagingTextureDesc;
    D3D11_MAPPED_SUBRESOURCE textureMemory;

    if (!textureData) {
        SDL_SetError("Texture is not currently available");
        return -1;
    }

    if (textureData->yuv || textureData->nv12) {
        /* It's more efficient to upload directly... */
        if (!textureData->pixels) {
            textureData->pitch = texture->w;
            textureData->pixels = (Uint8 *)SDL_malloc((texture->h * textureData->pitch * 3) / 2);
            if (!textureData->pixels) {
                return SDL_OutOfMemory();
            }
        }
        textureData->locked_rect = *rect;
        *pixels =
            (void *)((Uint8 *)textureData->pixels + rect->y * textureData->pitch +
            rect->x * SDL_BYTESPERPIXEL(texture->format));
        *pitch = textureData->pitch;
        return 0;
    }

    if (textureData->stagingTexture) {
        return SDL_SetError("texture is already locked");
    }
    
    /* Create a 'staging' texture, which will be used to write to a portion
     * of the main texture.  This is necessary, as Direct3D 11.1 does not
     * have the ability to write a CPU-bound pixel buffer to a rectangular
     * subrect of a texture.  Direct3D 11.1 can, however, write a pixel
     * buffer to an entire texture, hence the use of a staging texture.
     *
     * TODO, WinRT: consider avoiding the use of a staging texture in D3D11_LockTexture if/when the entire texture is being updated
     */
    ID3D11Texture2D_GetDesc(textureData->mainTexture, &stagingTextureDesc);
    stagingTextureDesc.Width = rect->w;
    stagingTextureDesc.Height = rect->h;
    stagingTextureDesc.BindFlags = 0;
    stagingTextureDesc.MiscFlags = 0;
    stagingTextureDesc.CPUAccessFlags = D3D11_CPU_ACCESS_WRITE;
    stagingTextureDesc.Usage = D3D11_USAGE_STAGING;
    result = ID3D11Device_CreateTexture2D(rendererData->d3dDevice,
        &stagingTextureDesc,
        NULL,
        &textureData->stagingTexture);
    if (FAILED(result)) {
        WIN_SetErrorFromHRESULT(SDL_COMPOSE_ERROR("ID3D11Device1::CreateTexture2D [create staging texture]"), result);
        return -1;
    }

    /* Get a write-only pointer to data in the staging texture: */
    result = ID3D11DeviceContext_Map(rendererData->d3dContext,
        (ID3D11Resource *)textureData->stagingTexture,
        0,
        D3D11_MAP_WRITE,
        0,
        &textureMemory
        );
    if (FAILED(result)) {
        WIN_SetErrorFromHRESULT(SDL_COMPOSE_ERROR("ID3D11DeviceContext1::Map [map staging texture]"), result);
        SAFE_RELEASE(textureData->stagingTexture);
        return -1;
    }

    /* Make note of where the staging texture will be written to 
     * (on a call to SDL_UnlockTexture):
     */
    textureData->lockedTexturePositionX = rect->x;
    textureData->lockedTexturePositionY = rect->y;

    /* Make sure the caller has information on the texture's pixel buffer,
     * then return:
     */
    *pixels = textureMemory.pData;
    *pitch = textureMemory.RowPitch;
    return 0;
}

static void
D3D11_UnlockTexture(SDL_Renderer * renderer, SDL_Texture * texture)
{
    D3D11_RenderData *rendererData = (D3D11_RenderData *) renderer->driverdata;
    D3D11_TextureData *textureData = (D3D11_TextureData *) texture->driverdata;
    
    if (!textureData) {
        return;
    }

    if (textureData->yuv || textureData->nv12) {
        const SDL_Rect *rect = &textureData->locked_rect;
        void *pixels =
            (void *) ((Uint8 *) textureData->pixels + rect->y * textureData->pitch +
                      rect->x * SDL_BYTESPERPIXEL(texture->format));
        D3D11_UpdateTexture(renderer, texture, rect, pixels, textureData->pitch);
        return;
    }

    /* Commit the pixel buffer's changes back to the staging texture: */
    ID3D11DeviceContext_Unmap(rendererData->d3dContext,
        (ID3D11Resource *)textureData->stagingTexture,
        0);

    /* Copy the staging texture's contents back to the main texture: */
    ID3D11DeviceContext_CopySubresourceRegion(rendererData->d3dContext,
        (ID3D11Resource *)textureData->mainTexture,
        0,
        textureData->lockedTexturePositionX,
        textureData->lockedTexturePositionY,
        0,
        (ID3D11Resource *)textureData->stagingTexture,
        0,
        NULL);

    SAFE_RELEASE(textureData->stagingTexture);
}

static int
D3D11_SetRenderTarget(SDL_Renderer * renderer, SDL_Texture * texture)
{
    D3D11_RenderData *rendererData = (D3D11_RenderData *) renderer->driverdata;
    D3D11_TextureData *textureData = NULL;

    if (texture == NULL) {
        rendererData->currentOffscreenRenderTargetView = NULL;
        return 0;
    }

    textureData = (D3D11_TextureData *) texture->driverdata;

    if (!textureData->mainTextureRenderTargetView) {
        return SDL_SetError("specified texture is not a render target");
    }

    rendererData->currentOffscreenRenderTargetView = textureData->mainTextureRenderTargetView;

    return 0;
}

static int
D3D11_QueueSetViewport(SDL_Renderer * renderer, SDL_RenderCommand *cmd)
{
    return 0;  /* nothing to do in this backend. */
}

static int
D3D11_QueueDrawPoints(SDL_Renderer * renderer, SDL_RenderCommand *cmd, const SDL_FPoint * points, int count)
{
    VertexPositionColor *verts = (VertexPositionColor *) SDL_AllocateRenderVertices(renderer, count * sizeof (VertexPositionColor), 0, &cmd->data.draw.first);
    const float r = (float)(cmd->data.draw.r / 255.0f);
    const float g = (float)(cmd->data.draw.g / 255.0f);
    const float b = (float)(cmd->data.draw.b / 255.0f);
    const float a = (float)(cmd->data.draw.a / 255.0f);
    size_t i;

    if (!verts) {
        return -1;
    }

    for (i = 0; i < count; i++) {
        verts->pos.x = points[i].x + 0.5f;
        verts->pos.y = points[i].y + 0.5f;
        verts->pos.z = 0.0f;
        verts->tex.x = 0.0f;
        verts->tex.y = 0.0f;
        verts->color.x = r;
        verts->color.y = g;
        verts->color.z = b;
        verts->color.w = a;
        verts++;
    }

    return 0;
}

static int
D3D11_QueueFillRects(SDL_Renderer * renderer, SDL_RenderCommand *cmd, const SDL_FRect * rects, int count)
{
    VertexPositionColor *verts = (VertexPositionColor *) SDL_AllocateRenderVertices(renderer, count * 4 * sizeof (VertexPositionColor), 0, &cmd->data.draw.first);
    const float r = (float)(cmd->data.draw.r / 255.0f);
    const float g = (float)(cmd->data.draw.g / 255.0f);
    const float b = (float)(cmd->data.draw.b / 255.0f);
    const float a = (float)(cmd->data.draw.a / 255.0f);
    size_t i;

    if (!verts) {
        return -1;
    }

    for (i = 0; i < count; i++) {
        verts->pos.x = rects[i].x;
        verts->pos.y = rects[i].y;
        verts->pos.z = 0.0f;
        verts->tex.x = 0.0f;
        verts->tex.y = 0.0f;
        verts->color.x = r;
        verts->color.y = g;
        verts->color.z = b;
        verts->color.w = a;
        verts++;

        verts->pos.x = rects[i].x;
        verts->pos.y = rects[i].y + rects[i].h;
        verts->pos.z = 0.0f;
        verts->tex.x = 0.0f;
        verts->tex.y = 0.0f;
        verts->color.x = r;
        verts->color.y = g;
        verts->color.z = b;
        verts->color.w = a;
        verts++;

        verts->pos.x = rects[i].x + rects[i].w;
        verts->pos.y = rects[i].y;
        verts->pos.z = 0.0f;
        verts->tex.x = 0.0f;
        verts->tex.y = 0.0f;
        verts->color.x = r;
        verts->color.y = g;
        verts->color.z = b;
        verts->color.w = a;
        verts++;

        verts->pos.x = rects[i].x + rects[i].w;
        verts->pos.y = rects[i].y + rects[i].h;
        verts->pos.z = 0.0f;
        verts->tex.x = 0.0f;
        verts->tex.y = 0.0f;
        verts->color.x = r;
        verts->color.y = g;
        verts->color.z = b;
        verts->color.w = a;
        verts++;
    }

    return 0;
}

static int
D3D11_QueueCopy(SDL_Renderer * renderer, SDL_RenderCommand *cmd, SDL_Texture * texture,
             const SDL_Rect * srcrect, const SDL_FRect * dstrect)
{
    VertexPositionColor *verts = (VertexPositionColor *) SDL_AllocateRenderVertices(renderer, 4 * sizeof (VertexPositionColor), 0, &cmd->data.draw.first);
    const float r = (float)(cmd->data.draw.r / 255.0f);
    const float g = (float)(cmd->data.draw.g / 255.0f);
    const float b = (float)(cmd->data.draw.b / 255.0f);
    const float a = (float)(cmd->data.draw.a / 255.0f);
    const float minu = (float) srcrect->x / texture->w;
    const float maxu = (float) (srcrect->x + srcrect->w) / texture->w;
    const float minv = (float) srcrect->y / texture->h;
    const float maxv = (float) (srcrect->y + srcrect->h) / texture->h;

    if (!verts) {
        return -1;
    }

    verts->pos.x = dstrect->x;
    verts->pos.y = dstrect->y;
    verts->pos.z = 0.0f;
    verts->tex.x = minu;
    verts->tex.y = minv;
    verts->color.x = r;
    verts->color.y = g;
    verts->color.z = b;
    verts->color.w = a;
    verts++;

    verts->pos.x = dstrect->x;
    verts->pos.y = dstrect->y + dstrect->h;
    verts->pos.z = 0.0f;
    verts->tex.x = minu;
    verts->tex.y = maxv;
    verts->color.x = r;
    verts->color.y = g;
    verts->color.z = b;
    verts->color.w = a;
    verts++;

    verts->pos.x = dstrect->x + dstrect->w;
    verts->pos.y = dstrect->y;
    verts->pos.z = 0.0f;
    verts->tex.x = maxu;
    verts->tex.y = minv;
    verts->color.x = r;
    verts->color.y = g;
    verts->color.z = b;
    verts->color.w = a;
    verts++;

    verts->pos.x = dstrect->x + dstrect->w;
    verts->pos.y = dstrect->y + dstrect->h;
    verts->pos.z = 0.0f;
    verts->tex.x = maxu;
    verts->tex.y = maxv;
    verts->color.x = r;
    verts->color.y = g;
    verts->color.z = b;
    verts->color.w = a;
    verts++;

    return 0;
}

static int
D3D11_QueueCopyEx(SDL_Renderer * renderer, SDL_RenderCommand *cmd, SDL_Texture * texture,
               const SDL_Rect * srcrect, const SDL_FRect * dstrect,
               const double angle, const SDL_FPoint *center, const SDL_RendererFlip flip)
{
    VertexPositionColor *verts = (VertexPositionColor *) SDL_AllocateRenderVertices(renderer, 5 * sizeof (VertexPositionColor), 0, &cmd->data.draw.first);
    const float r = (float)(cmd->data.draw.r / 255.0f);
    const float g = (float)(cmd->data.draw.g / 255.0f);
    const float b = (float)(cmd->data.draw.b / 255.0f);
    const float a = (float)(cmd->data.draw.a / 255.0f);
    float minx, miny, maxx, maxy;
    float minu, maxu, minv, maxv;

    if (flip & SDL_FLIP_HORIZONTAL) {
        minu = (float) srcrect->x / texture->w;
        maxu = (float) (srcrect->x + srcrect->w) / texture->w;
    } else {
        minu = (float) (srcrect->x + srcrect->w) / texture->w;
        maxu = (float) srcrect->x / texture->w;
    }

    if (flip & SDL_FLIP_VERTICAL) {
        minv = (float) srcrect->y / texture->h;
        maxv = (float) (srcrect->y + srcrect->h) / texture->h;
    } else {
        minv = (float) (srcrect->y + srcrect->h) / texture->h;
        maxv = (float) srcrect->y / texture->h;
    }

    minx = -center->x;
    maxx = dstrect->w - center->x;
    miny = -center->y;
    maxy = dstrect->h - center->y;

    verts->pos.x = minx;
    verts->pos.y = miny;
    verts->pos.z = 0.0f;
    verts->tex.x = minu;
    verts->tex.y = minv;
    verts->color.x = r;
    verts->color.y = g;
    verts->color.z = b;
    verts->color.w = a;
    verts++;

    verts->pos.x = minx;
    verts->pos.y = maxy;
    verts->pos.z = 0.0f;
    verts->tex.x = minu;
    verts->tex.y = maxv;
    verts->color.x = r;
    verts->color.y = g;
    verts->color.z = b;
    verts->color.w = a;
    verts++;

    verts->pos.x = maxx;
    verts->pos.y = miny;
    verts->pos.z = 0.0f;
    verts->tex.x = maxu;
    verts->tex.y = minv;
    verts->color.x = r;
    verts->color.y = g;
    verts->color.z = b;
    verts->color.w = a;
    verts++;

    verts->pos.x = maxx;
    verts->pos.y = maxy;
    verts->pos.z = 0.0f;
    verts->tex.x = maxu;
    verts->tex.y = maxv;
    verts->color.x = r;
    verts->color.y = g;
    verts->color.z = b;
    verts->color.w = a;
    verts++;

    verts->pos.x = dstrect->x + center->x;  /* X translation */
    verts->pos.y = dstrect->y + center->y;  /* Y translation */
    verts->pos.z = (float)(M_PI * (float) angle / 180.0f);  /* rotation */
    verts->tex.x = 0.0f;
    verts->tex.y = 0.0f;
    verts->color.x = 0;
    verts->color.y = 0;
    verts->color.z = 0;
    verts->color.w = 0;
    verts++;

    return 0;
}


static int
D3D11_UpdateVertexBuffer(SDL_Renderer *renderer,
                         const void * vertexData, size_t dataSizeInBytes)
{
    D3D11_RenderData *rendererData = (D3D11_RenderData *) renderer->driverdata;
    HRESULT result = S_OK;
    const int vbidx = rendererData->currentVertexBuffer;

    if (rendererData->vertexBuffers[vbidx] && rendererData->vertexBufferSizes[vbidx] >= dataSizeInBytes) {
        D3D11_MAPPED_SUBRESOURCE mappedResource;
        result = ID3D11DeviceContext_Map(rendererData->d3dContext,
            (ID3D11Resource *)rendererData->vertexBuffers[vbidx],
            0,
            D3D11_MAP_WRITE_DISCARD,
            0,
            &mappedResource
            );
        if (FAILED(result)) {
            WIN_SetErrorFromHRESULT(SDL_COMPOSE_ERROR("ID3D11DeviceContext1::Map [vertex buffer]"), result);
            return -1;
        }
        SDL_memcpy(mappedResource.pData, vertexData, dataSizeInBytes);
        ID3D11DeviceContext_Unmap(rendererData->d3dContext, (ID3D11Resource *)rendererData->vertexBuffers[vbidx], 0);
    } else {
        D3D11_BUFFER_DESC vertexBufferDesc;
        D3D11_SUBRESOURCE_DATA vertexBufferData;
        const UINT stride = sizeof(VertexPositionColor);
        const UINT offset = 0;

        SAFE_RELEASE(rendererData->vertexBuffers[vbidx]);

        SDL_zero(vertexBufferDesc);
        vertexBufferDesc.ByteWidth = (UINT) dataSizeInBytes;
        vertexBufferDesc.Usage = D3D11_USAGE_DYNAMIC;
        vertexBufferDesc.BindFlags = D3D11_BIND_VERTEX_BUFFER;
        vertexBufferDesc.CPUAccessFlags = D3D11_CPU_ACCESS_WRITE;

        SDL_zero(vertexBufferData);
        vertexBufferData.pSysMem = vertexData;
        vertexBufferData.SysMemPitch = 0;
        vertexBufferData.SysMemSlicePitch = 0;

        result = ID3D11Device_CreateBuffer(rendererData->d3dDevice,
            &vertexBufferDesc,
            &vertexBufferData,
            &rendererData->vertexBuffers[vbidx]
            );
        if (FAILED(result)) {
            WIN_SetErrorFromHRESULT(SDL_COMPOSE_ERROR("ID3D11Device1::CreateBuffer [vertex buffer]"), result);
            return -1;
        }

        ID3D11DeviceContext_IASetVertexBuffers(rendererData->d3dContext,
            0,
            1,
            &rendererData->vertexBuffers[vbidx],
            &stride,
            &offset
            );
    }

    rendererData->currentVertexBuffer++;
    if (rendererData->currentVertexBuffer >= SDL_arraysize(rendererData->vertexBuffers)) {
        rendererData->currentVertexBuffer = 0;
    }

    return 0;
}

static int
D3D11_UpdateViewport(SDL_Renderer * renderer)
{
    D3D11_RenderData *data = (D3D11_RenderData *) renderer->driverdata;
    const SDL_Rect *viewport = &data->currentViewport;
    Float4X4 projection;
    Float4X4 view;
    SDL_FRect orientationAlignedViewport;
    BOOL swapDimensions;
    D3D11_VIEWPORT d3dviewport;
    const int rotation = D3D11_GetRotationForCurrentRenderTarget(renderer);

    if (viewport->w == 0 || viewport->h == 0) {
        /* If the viewport is empty, assume that it is because
         * SDL_CreateRenderer is calling it, and will call it again later
         * with a non-empty viewport.
         */
        /* SDL_Log("%s, no viewport was set!\n", __FUNCTION__); */
        return 0;
    }

    /* Make sure the SDL viewport gets rotated to that of the physical display's rotation.
     * Keep in mind here that the Y-axis will be been inverted (from Direct3D's
     * default coordinate system) so rotations will be done in the opposite
     * direction of the DXGI_MODE_ROTATION enumeration.
     */
    switch (rotation) {
        case DXGI_MODE_ROTATION_IDENTITY:
            projection = MatrixIdentity();
            break;
        case DXGI_MODE_ROTATION_ROTATE270:
            projection = MatrixRotationZ(SDL_static_cast(float, M_PI * 0.5f));
            break;
        case DXGI_MODE_ROTATION_ROTATE180:
            projection = MatrixRotationZ(SDL_static_cast(float, M_PI));
            break;
        case DXGI_MODE_ROTATION_ROTATE90:
            projection = MatrixRotationZ(SDL_static_cast(float, -M_PI * 0.5f));
            break;
        default:
            return SDL_SetError("An unknown DisplayOrientation is being used");
    }

    /* Update the view matrix */
    SDL_zero(view);
    view.m[0][0] = 2.0f / viewport->w;
    view.m[1][1] = -2.0f / viewport->h;
    view.m[2][2] = 1.0f;
    view.m[3][0] = -1.0f;
    view.m[3][1] = 1.0f;
    view.m[3][3] = 1.0f;

    /* Combine the projection + view matrix together now, as both only get
     * set here (as of this writing, on Dec 26, 2013).  When done, store it
     * for eventual transfer to the GPU.
     */
    data->vertexShaderConstantsData.projectionAndView = MatrixMultiply(
            view,
            projection);

    /* Update the Direct3D viewport, which seems to be aligned to the
     * swap buffer's coordinate space, which is always in either
     * a landscape mode, for all Windows 8/RT devices, or a portrait mode,
     * for Windows Phone devices.
     */
    swapDimensions = D3D11_IsDisplayRotated90Degrees(rotation);
    if (swapDimensions) {
        orientationAlignedViewport.x = (float) viewport->y;
        orientationAlignedViewport.y = (float) viewport->x;
        orientationAlignedViewport.w = (float) viewport->h;
        orientationAlignedViewport.h = (float) viewport->w;
    } else {
        orientationAlignedViewport.x = (float) viewport->x;
        orientationAlignedViewport.y = (float) viewport->y;
        orientationAlignedViewport.w = (float) viewport->w;
        orientationAlignedViewport.h = (float) viewport->h;
    }
    /* TODO, WinRT: get custom viewports working with non-Landscape modes (Portrait, PortraitFlipped, and LandscapeFlipped) */

    d3dviewport.TopLeftX = orientationAlignedViewport.x;
    d3dviewport.TopLeftY = orientationAlignedViewport.y;
    d3dviewport.Width = orientationAlignedViewport.w;
    d3dviewport.Height = orientationAlignedViewport.h;
    d3dviewport.MinDepth = 0.0f;
    d3dviewport.MaxDepth = 1.0f;
    /* SDL_Log("%s: D3D viewport = {%f,%f,%f,%f}\n", __FUNCTION__, d3dviewport.TopLeftX, d3dviewport.TopLeftY, d3dviewport.Width, d3dviewport.Height); */
    ID3D11DeviceContext_RSSetViewports(data->d3dContext, 1, &d3dviewport);

    data->viewportDirty = SDL_FALSE;

    return 0;
}

static ID3D11RenderTargetView *
D3D11_GetCurrentRenderTargetView(SDL_Renderer * renderer)
{
    D3D11_RenderData *data = (D3D11_RenderData *)renderer->driverdata;
    if (data->currentOffscreenRenderTargetView) {
        return data->currentOffscreenRenderTargetView;
    }
    else {
        return data->mainRenderTargetView;
    }
}

static int
D3D11_SetDrawState(SDL_Renderer * renderer, const SDL_RenderCommand *cmd, ID3D11PixelShader * shader,
                     const int numShaderResources, ID3D11ShaderResourceView ** shaderResources,
                     ID3D11SamplerState * sampler, const Float4X4 *matrix)

{
    D3D11_RenderData *rendererData = (D3D11_RenderData *)renderer->driverdata;
    const Float4X4 *newmatrix = matrix ? matrix : &rendererData->identity;
    ID3D11RasterizerState *rasterizerState;
    ID3D11RenderTargetView *renderTargetView = D3D11_GetCurrentRenderTargetView(renderer);
    ID3D11ShaderResourceView *shaderResource;
    const SDL_BlendMode blendMode = cmd->data.draw.blend;
    ID3D11BlendState *blendState = NULL;

    if (renderTargetView != rendererData->currentRenderTargetView) {
        ID3D11DeviceContext_OMSetRenderTargets(rendererData->d3dContext,
            1,
            &renderTargetView,
            NULL
            );
        rendererData->currentRenderTargetView = renderTargetView;
    }

    if (rendererData->viewportDirty) {
        D3D11_UpdateViewport(renderer);
    }

    if (rendererData->cliprectDirty) {
        if (!rendererData->currentCliprectEnabled) {
            ID3D11DeviceContext_RSSetScissorRects(rendererData->d3dContext, 0, NULL);
        } else {
            D3D11_RECT scissorRect;
            if (D3D11_GetViewportAlignedD3DRect(renderer, &rendererData->currentCliprect, &scissorRect, TRUE) != 0) {
                /* D3D11_GetViewportAlignedD3DRect will have set the SDL error */
                return -1;
            }
            ID3D11DeviceContext_RSSetScissorRects(rendererData->d3dContext, 1, &scissorRect);
        }
        rendererData->cliprectDirty = SDL_FALSE;
    }

    if (!rendererData->currentCliprectEnabled) {
        rasterizerState = rendererData->mainRasterizer;
    } else {
        rasterizerState = rendererData->clippedRasterizer;
    }
    if (rasterizerState != rendererData->currentRasterizerState) {
        ID3D11DeviceContext_RSSetState(rendererData->d3dContext, rasterizerState);
        rendererData->currentRasterizerState = rasterizerState;
    }

    if (blendMode != SDL_BLENDMODE_NONE) {
        int i;
        for (i = 0; i < rendererData->blendModesCount; ++i) {
            if (blendMode == rendererData->blendModes[i].blendMode) {
                blendState = rendererData->blendModes[i].blendState;
                break;
            }
        }
        if (!blendState) {
            blendState = D3D11_CreateBlendState(renderer, blendMode);
            if (!blendState) {
                return -1;
            }
        }
    }
    if (blendState != rendererData->currentBlendState) {
        ID3D11DeviceContext_OMSetBlendState(rendererData->d3dContext, blendState, 0, 0xFFFFFFFF);
        rendererData->currentBlendState = blendState;
    }

    if (shader != rendererData->currentShader) {
        ID3D11DeviceContext_PSSetShader(rendererData->d3dContext, shader, NULL, 0);
        rendererData->currentShader = shader;
    }
    if (numShaderResources > 0) {
        shaderResource = shaderResources[0];
    } else {
        shaderResource = NULL;
    }
    if (shaderResource != rendererData->currentShaderResource) {
        ID3D11DeviceContext_PSSetShaderResources(rendererData->d3dContext, 0, numShaderResources, shaderResources);
        rendererData->currentShaderResource = shaderResource;
    }
    if (sampler != rendererData->currentSampler) {
        ID3D11DeviceContext_PSSetSamplers(rendererData->d3dContext, 0, 1, &sampler);
        rendererData->currentSampler = sampler;
    }

    if (SDL_memcmp(&rendererData->vertexShaderConstantsData.model, newmatrix, sizeof (*newmatrix)) != 0) {
        SDL_memcpy(&rendererData->vertexShaderConstantsData.model, newmatrix, sizeof (*newmatrix));
        ID3D11DeviceContext_UpdateSubresource(rendererData->d3dContext,
            (ID3D11Resource *)rendererData->vertexShaderConstants,
            0,
            NULL,
            &rendererData->vertexShaderConstantsData,
            0,
            0
            );
    }

    return 0;
}

static int
D3D11_SetCopyState(SDL_Renderer * renderer, const SDL_RenderCommand *cmd, const Float4X4 *matrix)
{
    SDL_Texture *texture = cmd->data.draw.texture;
    D3D11_RenderData *rendererData = (D3D11_RenderData *) renderer->driverdata;
    D3D11_TextureData *textureData = (D3D11_TextureData *) texture->driverdata;
    ID3D11SamplerState *textureSampler;

    switch (textureData->scaleMode) {
    case D3D11_FILTER_MIN_MAG_MIP_POINT:
        textureSampler = rendererData->nearestPixelSampler;
        break;
    case D3D11_FILTER_MIN_MAG_MIP_LINEAR:
        textureSampler = rendererData->linearSampler;
        break;
    default:
        return SDL_SetError("Unknown scale mode: %d\n", textureData->scaleMode);
    }

    if (textureData->yuv) {
        ID3D11ShaderResourceView *shaderResources[] = {
            textureData->mainTextureResourceView,
            textureData->mainTextureResourceViewU,
            textureData->mainTextureResourceViewV
        };
        D3D11_Shader shader;

        switch (SDL_GetYUVConversionModeForResolution(texture->w, texture->h)) {
        case SDL_YUV_CONVERSION_JPEG:
            shader = SHADER_YUV_JPEG;
            break;
        case SDL_YUV_CONVERSION_BT601:
            shader = SHADER_YUV_BT601;
            break;
        case SDL_YUV_CONVERSION_BT709:
            shader = SHADER_YUV_BT709;
            break;
        default:
            return SDL_SetError("Unsupported YUV conversion mode");
        }

        return D3D11_SetDrawState(renderer, cmd, rendererData->pixelShaders[shader],
                                  SDL_arraysize(shaderResources), shaderResources, textureSampler, matrix);

    } else if (textureData->nv12) {
        ID3D11ShaderResourceView *shaderResources[] = {
            textureData->mainTextureResourceView,
            textureData->mainTextureResourceViewNV,
        };
        D3D11_Shader shader;

        switch (SDL_GetYUVConversionModeForResolution(texture->w, texture->h)) {
        case SDL_YUV_CONVERSION_JPEG:
            shader = texture->format == SDL_PIXELFORMAT_NV12 ? SHADER_NV12_JPEG : SHADER_NV21_JPEG;
            break;
        case SDL_YUV_CONVERSION_BT601:
            shader = texture->format == SDL_PIXELFORMAT_NV12 ? SHADER_NV12_BT601 : SHADER_NV21_BT601;
            break;
        case SDL_YUV_CONVERSION_BT709:
            shader = texture->format == SDL_PIXELFORMAT_NV12 ? SHADER_NV12_BT709 : SHADER_NV21_BT709;
            break;
        default:
            return SDL_SetError("Unsupported YUV conversion mode");
        }

        return D3D11_SetDrawState(renderer, cmd, rendererData->pixelShaders[shader],
                                  SDL_arraysize(shaderResources), shaderResources, textureSampler, matrix);

    }

    return D3D11_SetDrawState(renderer, cmd, rendererData->pixelShaders[SHADER_RGB],
                              1, &textureData->mainTextureResourceView, textureSampler, matrix);
}

static void
D3D11_DrawPrimitives(SDL_Renderer * renderer, D3D11_PRIMITIVE_TOPOLOGY primitiveTopology, const size_t vertexStart, const size_t vertexCount)
{
    D3D11_RenderData *rendererData = (D3D11_RenderData *) renderer->driverdata;
    ID3D11DeviceContext_IASetPrimitiveTopology(rendererData->d3dContext, primitiveTopology);
    ID3D11DeviceContext_Draw(rendererData->d3dContext, (UINT) vertexCount, (UINT) vertexStart);
}

static int
D3D11_RunCommandQueue(SDL_Renderer * renderer, SDL_RenderCommand *cmd, void *vertices, size_t vertsize)
{
<<<<<<< HEAD
    float minu, maxu, minv, maxv;
    Float4 color;
    VertexPositionColor vertices[4];

    D3D11_RenderStartDrawOp(renderer);
    D3D11_RenderSetBlendMode(renderer, texture->blendMode);

    minu = (float) srcrect->x / texture->w;
    maxu = (float) (srcrect->x + srcrect->w) / texture->w;
    minv = (float) srcrect->y / texture->h;
    maxv = (float) (srcrect->y + srcrect->h) / texture->h;

    color.x = 1.0f;     /* red */
    color.y = 1.0f;     /* green */
    color.z = 1.0f;     /* blue */
    color.w = 1.0f;     /* alpha */
    if (texture->modMode & SDL_TEXTUREMODULATE_COLOR) {
        color.x = (float)(texture->r / 255.0f);     /* red */
        color.y = (float)(texture->g / 255.0f);     /* green */
        color.z = (float)(texture->b / 255.0f);     /* blue */
    }
    if (texture->modMode & SDL_TEXTUREMODULATE_ALPHA) {
        color.w = (float)(texture->a / 255.0f);     /* alpha */
    }

    vertices[0].pos.x = dstrect->x;
    vertices[0].pos.y = dstrect->y;
    vertices[0].pos.z = 0.0f;
    vertices[0].tex.x = minu;
    vertices[0].tex.y = minv;
    vertices[0].color = color;

    vertices[1].pos.x = dstrect->x;
    vertices[1].pos.y = dstrect->y + dstrect->h;
    vertices[1].pos.z = 0.0f;
    vertices[1].tex.x = minu;
    vertices[1].tex.y = maxv;
    vertices[1].color = color;

    vertices[2].pos.x = dstrect->x + dstrect->w;
    vertices[2].pos.y = dstrect->y;
    vertices[2].pos.z = 0.0f;
    vertices[2].tex.x = maxu;
    vertices[2].tex.y = minv;
    vertices[2].color = color;

    vertices[3].pos.x = dstrect->x + dstrect->w;
    vertices[3].pos.y = dstrect->y + dstrect->h;
    vertices[3].pos.z = 0.0f;
    vertices[3].tex.x = maxu;
    vertices[3].tex.y = maxv;
    vertices[3].color = color;

    if (D3D11_UpdateVertexBuffer(renderer, vertices, sizeof(vertices)) != 0) {
        return -1;
=======
    D3D11_RenderData *rendererData = (D3D11_RenderData *) renderer->driverdata;
    const int viewportRotation = D3D11_GetRotationForCurrentRenderTarget(renderer);
    size_t i;

    if (rendererData->currentViewportRotation != viewportRotation) {
        rendererData->currentViewportRotation = viewportRotation;
        rendererData->viewportDirty = SDL_TRUE;
>>>>>>> 48f84903
    }

    if (D3D11_UpdateVertexBuffer(renderer, vertices, vertsize) < 0) {
        return -1;
    }

    while (cmd) {
        switch (cmd->command) {
            case SDL_RENDERCMD_SETDRAWCOLOR: {
                break;  /* this isn't currently used in this render backend. */
            }

            case SDL_RENDERCMD_SETVIEWPORT: {
                SDL_Rect *viewport = &rendererData->currentViewport;
                if (SDL_memcmp(viewport, &cmd->data.viewport.rect, sizeof (SDL_Rect)) != 0) {
                    SDL_memcpy(viewport, &cmd->data.viewport.rect, sizeof (SDL_Rect));
                    rendererData->viewportDirty = SDL_TRUE;
                }
                break;
            }

<<<<<<< HEAD
static int
D3D11_RenderCopyEx(SDL_Renderer * renderer, SDL_Texture * texture,
                   const SDL_Rect * srcrect, const SDL_FRect * dstrect,
                   const double angle, const SDL_FPoint * center, const SDL_RendererFlip flip)
{
    float minu, maxu, minv, maxv;
    Float4 color;
    Float4X4 modelMatrix;
    float minx, maxx, miny, maxy;
    VertexPositionColor vertices[4];
=======
            case SDL_RENDERCMD_SETCLIPRECT: {
                const SDL_Rect *rect = &cmd->data.cliprect.rect;
                if (rendererData->currentCliprectEnabled != cmd->data.cliprect.enabled) {
                    rendererData->currentCliprectEnabled = cmd->data.cliprect.enabled;
                    rendererData->cliprectDirty = SDL_TRUE;
                }
                if (SDL_memcmp(&rendererData->currentCliprect, rect, sizeof (SDL_Rect)) != 0) {
                    SDL_memcpy(&rendererData->currentCliprect, rect, sizeof (SDL_Rect));
                    rendererData->cliprectDirty = SDL_TRUE;
                }
                break;
            }
>>>>>>> 48f84903

            case SDL_RENDERCMD_CLEAR: {
                const float colorRGBA[] = {
                    (cmd->data.color.r / 255.0f),
                    (cmd->data.color.g / 255.0f),
                    (cmd->data.color.b / 255.0f),
                    (cmd->data.color.a / 255.0f)
                };
                ID3D11DeviceContext_ClearRenderTargetView(rendererData->d3dContext, D3D11_GetCurrentRenderTargetView(renderer), colorRGBA);
                break;
            }

            case SDL_RENDERCMD_DRAW_POINTS: {
                const size_t count = cmd->data.draw.count;
                const size_t first = cmd->data.draw.first;
                const size_t start = first / sizeof (VertexPositionColor);
                D3D11_SetDrawState(renderer, cmd, rendererData->pixelShaders[SHADER_SOLID], 0, NULL, NULL, NULL);
                D3D11_DrawPrimitives(renderer, D3D11_PRIMITIVE_TOPOLOGY_POINTLIST, start, count);
                break;
            }

            case SDL_RENDERCMD_DRAW_LINES: {
                const size_t count = cmd->data.draw.count;
                const size_t first = cmd->data.draw.first;
                const size_t start = first / sizeof (VertexPositionColor);
                const VertexPositionColor *verts = (VertexPositionColor *) (((Uint8 *) vertices) + first);
                D3D11_SetDrawState(renderer, cmd, rendererData->pixelShaders[SHADER_SOLID], 0, NULL, NULL, NULL);
                D3D11_DrawPrimitives(renderer, D3D11_PRIMITIVE_TOPOLOGY_LINESTRIP, start, count);
                if (verts[0].pos.x != verts[count - 1].pos.x || verts[0].pos.y != verts[count - 1].pos.y) {
                    D3D11_DrawPrimitives(renderer, D3D11_PRIMITIVE_TOPOLOGY_POINTLIST, start + (count-1), 1);
                }
                break;
            }

            case SDL_RENDERCMD_FILL_RECTS: {
                const size_t count = cmd->data.draw.count;
                const size_t first = cmd->data.draw.first;
                const size_t start = first / sizeof (VertexPositionColor);
                size_t offset = 0;
                D3D11_SetDrawState(renderer, cmd, rendererData->pixelShaders[SHADER_SOLID], 0, NULL, NULL, NULL);
                for (i = 0; i < count; i++, offset += 4) {
                    D3D11_DrawPrimitives(renderer, D3D11_PRIMITIVE_TOPOLOGY_TRIANGLESTRIP, start + offset, 4);
                }
                break;
            }

            case SDL_RENDERCMD_COPY: {
                const size_t first = cmd->data.draw.first;
                const size_t start = first / sizeof (VertexPositionColor);
                D3D11_SetCopyState(renderer, cmd, NULL);
                D3D11_DrawPrimitives(renderer, D3D11_PRIMITIVE_TOPOLOGY_TRIANGLESTRIP, start, 4);
                break;
            }

            case SDL_RENDERCMD_COPY_EX: {
                const size_t first = cmd->data.draw.first;
                const size_t start = first / sizeof (VertexPositionColor);
                const VertexPositionColor *verts = (VertexPositionColor *) (((Uint8 *) vertices) + first);
                const VertexPositionColor *transvert = verts + 4;
                const float translatex = transvert->pos.x;
                const float translatey = transvert->pos.y;
                const float rotation = transvert->pos.z;
                const Float4X4 matrix = MatrixMultiply(MatrixRotationZ(rotation), MatrixTranslation(translatex, translatey, 0));
                D3D11_SetCopyState(renderer, cmd, &matrix);
                D3D11_DrawPrimitives(renderer, D3D11_PRIMITIVE_TOPOLOGY_TRIANGLESTRIP, start, 4);
                break;
            }

            case SDL_RENDERCMD_NO_OP:
                break;
        }

        cmd = cmd->next;
    }

    return 0;
}

static int
D3D11_RenderReadPixels(SDL_Renderer * renderer, const SDL_Rect * rect,
                       Uint32 format, void * pixels, int pitch)
{
    D3D11_RenderData * data = (D3D11_RenderData *) renderer->driverdata;
    ID3D11Texture2D *backBuffer = NULL;
    ID3D11Texture2D *stagingTexture = NULL;
    HRESULT result;
    int status = -1;
    D3D11_TEXTURE2D_DESC stagingTextureDesc;
    D3D11_RECT srcRect = {0, 0, 0, 0};
    D3D11_BOX srcBox;
    D3D11_MAPPED_SUBRESOURCE textureMemory;

    /* Retrieve a pointer to the back buffer: */
    result = IDXGISwapChain_GetBuffer(data->swapChain,
        0,
        &SDL_IID_ID3D11Texture2D,
        (void **)&backBuffer
        );
    if (FAILED(result)) {
        WIN_SetErrorFromHRESULT(SDL_COMPOSE_ERROR("IDXGISwapChain1::GetBuffer [get back buffer]"), result);
        goto done;
    }

    /* Create a staging texture to copy the screen's data to: */
    ID3D11Texture2D_GetDesc(backBuffer, &stagingTextureDesc);
    stagingTextureDesc.Width = rect->w;
    stagingTextureDesc.Height = rect->h;
    stagingTextureDesc.BindFlags = 0;
    stagingTextureDesc.MiscFlags = 0;
    stagingTextureDesc.CPUAccessFlags = D3D11_CPU_ACCESS_READ;
    stagingTextureDesc.Usage = D3D11_USAGE_STAGING;
    result = ID3D11Device_CreateTexture2D(data->d3dDevice,
        &stagingTextureDesc,
        NULL,
        &stagingTexture);
    if (FAILED(result)) {
        WIN_SetErrorFromHRESULT(SDL_COMPOSE_ERROR("ID3D11Device1::CreateTexture2D [create staging texture]"), result);
        goto done;
    }

    /* Copy the desired portion of the back buffer to the staging texture: */
    if (D3D11_GetViewportAlignedD3DRect(renderer, rect, &srcRect, FALSE) != 0) {
        /* D3D11_GetViewportAlignedD3DRect will have set the SDL error */
        goto done;
    }

    srcBox.left = srcRect.left;
    srcBox.right = srcRect.right;
    srcBox.top = srcRect.top;
    srcBox.bottom = srcRect.bottom;
    srcBox.front = 0;
    srcBox.back = 1;
    ID3D11DeviceContext_CopySubresourceRegion(data->d3dContext,
        (ID3D11Resource *)stagingTexture,
        0,
        0, 0, 0,
        (ID3D11Resource *)backBuffer,
        0,
        &srcBox);

    /* Map the staging texture's data to CPU-accessible memory: */
    result = ID3D11DeviceContext_Map(data->d3dContext,
        (ID3D11Resource *)stagingTexture,
        0,
        D3D11_MAP_READ,
        0,
        &textureMemory);
    if (FAILED(result)) {
        WIN_SetErrorFromHRESULT(SDL_COMPOSE_ERROR("ID3D11DeviceContext1::Map [map staging texture]"), result);
        goto done;
    }

    /* Copy the data into the desired buffer, converting pixels to the
     * desired format at the same time:
     */
    if (SDL_ConvertPixels(
        rect->w, rect->h,
        D3D11_DXGIFormatToSDLPixelFormat(stagingTextureDesc.Format),
        textureMemory.pData,
        textureMemory.RowPitch,
        format,
        pixels,
        pitch) != 0) {
        /* When SDL_ConvertPixels fails, it'll have already set the format.
         * Get the error message, and attach some extra data to it.
         */
        char errorMessage[1024];
        SDL_snprintf(errorMessage, sizeof(errorMessage), "%s, Convert Pixels failed: %s", __FUNCTION__, SDL_GetError());
        SDL_SetError("%s", errorMessage);
        goto done;
    }

    /* Unmap the texture: */
    ID3D11DeviceContext_Unmap(data->d3dContext,
        (ID3D11Resource *)stagingTexture,
        0);

    status = 0;

done:
    SAFE_RELEASE(backBuffer);
    SAFE_RELEASE(stagingTexture);
    return status;
}

static void
D3D11_RenderPresent(SDL_Renderer * renderer)
{
    D3D11_RenderData *data = (D3D11_RenderData *) renderer->driverdata;
    UINT syncInterval;
    UINT presentFlags;
    HRESULT result;
    DXGI_PRESENT_PARAMETERS parameters;

    SDL_zero(parameters);

#if WINAPI_FAMILY == WINAPI_FAMILY_PHONE_APP
    syncInterval = 1;
    presentFlags = 0;
    result = IDXGISwapChain_Present(data->swapChain, syncInterval, presentFlags);
#else
    if (renderer->info.flags & SDL_RENDERER_PRESENTVSYNC) {
        syncInterval = 1;
        presentFlags = 0;
    } else {
        syncInterval = 0;
        presentFlags = DXGI_PRESENT_DO_NOT_WAIT;
    }

    /* The application may optionally specify "dirty" or "scroll"
     * rects to improve efficiency in certain scenarios.
     * This option is not available on Windows Phone 8, to note.
     */
    result = IDXGISwapChain1_Present1(data->swapChain, syncInterval, presentFlags, &parameters);
#endif

    /* Discard the contents of the render target.
     * This is a valid operation only when the existing contents will be entirely
     * overwritten. If dirty or scroll rects are used, this call should be removed.
     */
    ID3D11DeviceContext1_DiscardView(data->d3dContext, (ID3D11View*)data->mainRenderTargetView);

    /* When the present flips, it unbinds the current view, so bind it again on the next draw call */
    data->currentRenderTargetView = NULL;

    if (FAILED(result) && result != DXGI_ERROR_WAS_STILL_DRAWING) {
        /* If the device was removed either by a disconnect or a driver upgrade, we 
         * must recreate all device resources.
         *
         * TODO, WinRT: consider throwing an exception if D3D11_RenderPresent fails, especially if there is a way to salvage debug info from users' machines
         */
        if ( result == DXGI_ERROR_DEVICE_REMOVED ) {
            D3D11_HandleDeviceLost(renderer);
        } else if (result == DXGI_ERROR_INVALID_CALL) {
            /* We probably went through a fullscreen <-> windowed transition */
            D3D11_CreateWindowSizeDependentResources(renderer);
        } else {
            WIN_SetErrorFromHRESULT(SDL_COMPOSE_ERROR("IDXGISwapChain::Present"), result);
        }
    }
}

SDL_Renderer *
D3D11_CreateRenderer(SDL_Window * window, Uint32 flags)
{
    SDL_Renderer *renderer;
    D3D11_RenderData *data;

    renderer = (SDL_Renderer *) SDL_calloc(1, sizeof(*renderer));
    if (!renderer) {
        SDL_OutOfMemory();
        return NULL;
    }

    data = (D3D11_RenderData *) SDL_calloc(1, sizeof(*data));
    if (!data) {
        SDL_OutOfMemory();
        return NULL;
    }

    data->identity = MatrixIdentity();

    renderer->WindowEvent = D3D11_WindowEvent;
    renderer->SupportsBlendMode = D3D11_SupportsBlendMode;
    renderer->CreateTexture = D3D11_CreateTexture;
    renderer->UpdateTexture = D3D11_UpdateTexture;
    renderer->UpdateTextureYUV = D3D11_UpdateTextureYUV;
    renderer->LockTexture = D3D11_LockTexture;
    renderer->UnlockTexture = D3D11_UnlockTexture;
    renderer->SetRenderTarget = D3D11_SetRenderTarget;
    renderer->QueueSetViewport = D3D11_QueueSetViewport;
    renderer->QueueSetDrawColor = D3D11_QueueSetViewport;  /* SetViewport and SetDrawColor are (currently) no-ops. */
    renderer->QueueDrawPoints = D3D11_QueueDrawPoints;
    renderer->QueueDrawLines = D3D11_QueueDrawPoints;  /* lines and points queue vertices the same way. */
    renderer->QueueFillRects = D3D11_QueueFillRects;
    renderer->QueueCopy = D3D11_QueueCopy;
    renderer->QueueCopyEx = D3D11_QueueCopyEx;
    renderer->RunCommandQueue = D3D11_RunCommandQueue;
    renderer->RenderReadPixels = D3D11_RenderReadPixels;
    renderer->RenderPresent = D3D11_RenderPresent;
    renderer->DestroyTexture = D3D11_DestroyTexture;
    renderer->DestroyRenderer = D3D11_DestroyRenderer;
    renderer->info = D3D11_RenderDriver.info;
    renderer->info.flags = (SDL_RENDERER_ACCELERATED | SDL_RENDERER_TARGETTEXTURE);
    renderer->driverdata = data;

#if WINAPI_FAMILY == WINAPI_FAMILY_PHONE_APP
    /* VSync is required in Windows Phone, at least for Win Phone 8.0 and 8.1.
     * Failure to use it seems to either result in:
     *
     *  - with the D3D11 debug runtime turned OFF, vsync seemingly gets turned
     *    off (framerate doesn't get capped), but nothing appears on-screen
     *
     *  - with the D3D11 debug runtime turned ON, vsync gets automatically
     *    turned back on, and the following gets output to the debug console:
     *    
     *    DXGI ERROR: IDXGISwapChain::Present: Interval 0 is not supported, changed to Interval 1. [ UNKNOWN ERROR #1024: ] 
     */
    renderer->info.flags |= SDL_RENDERER_PRESENTVSYNC;
#else
    if ((flags & SDL_RENDERER_PRESENTVSYNC)) {
        renderer->info.flags |= SDL_RENDERER_PRESENTVSYNC;
    }
#endif

    /* HACK: make sure the SDL_Renderer references the SDL_Window data now, in
     * order to give init functions access to the underlying window handle:
     */
    renderer->window = window;

    /* Initialize Direct3D resources */
    if (FAILED(D3D11_CreateDeviceResources(renderer))) {
        D3D11_DestroyRenderer(renderer);
        return NULL;
    }
    if (FAILED(D3D11_CreateWindowSizeDependentResources(renderer))) {
        D3D11_DestroyRenderer(renderer);
        return NULL;
    }

    return renderer;
}

SDL_RenderDriver D3D11_RenderDriver = {
    D3D11_CreateRenderer,
    {
        "direct3d11",
        (
            SDL_RENDERER_ACCELERATED |
            SDL_RENDERER_PRESENTVSYNC |
            SDL_RENDERER_TARGETTEXTURE
        ),                          /* flags.  see SDL_RendererFlags */
        6,                          /* num_texture_formats */
        {                           /* texture_formats */
            SDL_PIXELFORMAT_ARGB8888,
            SDL_PIXELFORMAT_RGB888,
            SDL_PIXELFORMAT_YV12,
            SDL_PIXELFORMAT_IYUV,
            SDL_PIXELFORMAT_NV12,
            SDL_PIXELFORMAT_NV21
        },
        0,                          /* max_texture_width: will be filled in later */
        0                           /* max_texture_height: will be filled in later */
    }
};

#endif /* SDL_VIDEO_RENDER_D3D11 && !SDL_RENDER_DISABLED */

/* vi: set ts=4 sw=4 expandtab: */<|MERGE_RESOLUTION|>--- conflicted
+++ resolved
@@ -2165,63 +2165,6 @@
 static int
 D3D11_RunCommandQueue(SDL_Renderer * renderer, SDL_RenderCommand *cmd, void *vertices, size_t vertsize)
 {
-<<<<<<< HEAD
-    float minu, maxu, minv, maxv;
-    Float4 color;
-    VertexPositionColor vertices[4];
-
-    D3D11_RenderStartDrawOp(renderer);
-    D3D11_RenderSetBlendMode(renderer, texture->blendMode);
-
-    minu = (float) srcrect->x / texture->w;
-    maxu = (float) (srcrect->x + srcrect->w) / texture->w;
-    minv = (float) srcrect->y / texture->h;
-    maxv = (float) (srcrect->y + srcrect->h) / texture->h;
-
-    color.x = 1.0f;     /* red */
-    color.y = 1.0f;     /* green */
-    color.z = 1.0f;     /* blue */
-    color.w = 1.0f;     /* alpha */
-    if (texture->modMode & SDL_TEXTUREMODULATE_COLOR) {
-        color.x = (float)(texture->r / 255.0f);     /* red */
-        color.y = (float)(texture->g / 255.0f);     /* green */
-        color.z = (float)(texture->b / 255.0f);     /* blue */
-    }
-    if (texture->modMode & SDL_TEXTUREMODULATE_ALPHA) {
-        color.w = (float)(texture->a / 255.0f);     /* alpha */
-    }
-
-    vertices[0].pos.x = dstrect->x;
-    vertices[0].pos.y = dstrect->y;
-    vertices[0].pos.z = 0.0f;
-    vertices[0].tex.x = minu;
-    vertices[0].tex.y = minv;
-    vertices[0].color = color;
-
-    vertices[1].pos.x = dstrect->x;
-    vertices[1].pos.y = dstrect->y + dstrect->h;
-    vertices[1].pos.z = 0.0f;
-    vertices[1].tex.x = minu;
-    vertices[1].tex.y = maxv;
-    vertices[1].color = color;
-
-    vertices[2].pos.x = dstrect->x + dstrect->w;
-    vertices[2].pos.y = dstrect->y;
-    vertices[2].pos.z = 0.0f;
-    vertices[2].tex.x = maxu;
-    vertices[2].tex.y = minv;
-    vertices[2].color = color;
-
-    vertices[3].pos.x = dstrect->x + dstrect->w;
-    vertices[3].pos.y = dstrect->y + dstrect->h;
-    vertices[3].pos.z = 0.0f;
-    vertices[3].tex.x = maxu;
-    vertices[3].tex.y = maxv;
-    vertices[3].color = color;
-
-    if (D3D11_UpdateVertexBuffer(renderer, vertices, sizeof(vertices)) != 0) {
-        return -1;
-=======
     D3D11_RenderData *rendererData = (D3D11_RenderData *) renderer->driverdata;
     const int viewportRotation = D3D11_GetRotationForCurrentRenderTarget(renderer);
     size_t i;
@@ -2229,7 +2172,6 @@
     if (rendererData->currentViewportRotation != viewportRotation) {
         rendererData->currentViewportRotation = viewportRotation;
         rendererData->viewportDirty = SDL_TRUE;
->>>>>>> 48f84903
     }
 
     if (D3D11_UpdateVertexBuffer(renderer, vertices, vertsize) < 0) {
@@ -2251,18 +2193,6 @@
                 break;
             }
 
-<<<<<<< HEAD
-static int
-D3D11_RenderCopyEx(SDL_Renderer * renderer, SDL_Texture * texture,
-                   const SDL_Rect * srcrect, const SDL_FRect * dstrect,
-                   const double angle, const SDL_FPoint * center, const SDL_RendererFlip flip)
-{
-    float minu, maxu, minv, maxv;
-    Float4 color;
-    Float4X4 modelMatrix;
-    float minx, maxx, miny, maxy;
-    VertexPositionColor vertices[4];
-=======
             case SDL_RENDERCMD_SETCLIPRECT: {
                 const SDL_Rect *rect = &cmd->data.cliprect.rect;
                 if (rendererData->currentCliprectEnabled != cmd->data.cliprect.enabled) {
@@ -2275,7 +2205,6 @@
                 }
                 break;
             }
->>>>>>> 48f84903
 
             case SDL_RENDERCMD_CLEAR: {
                 const float colorRGBA[] = {
