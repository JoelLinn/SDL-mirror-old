--- conflicted
+++ resolved
@@ -175,14 +175,9 @@
     mode.w = w;
     mode.h = h;
     mode.refresh_rate = 0;
-<<<<<<< HEAD
-
-    [uimode retain];
-=======
-    
+
     [uimode retain];  // once for the desktop_mode
     [uimode retain];  // once for the current_mode
->>>>>>> 2014d622
     mode.driverdata = uimode;
 
     SDL_zero(display);
